use std::any::TypeId;
use std::cell::{Cell, UnsafeCell};
use std::ffi::CStr;
use std::mem;
use std::os::raw::{c_char, c_int, c_void};
use std::panic::resume_unwind;
use std::ptr::{self, NonNull};
use std::sync::Arc;

use crate::chunk::ChunkMode;
use crate::error::{Error, Result};
use crate::function::Function;
use crate::memory::{MemoryState, ALLOCATOR};
<<<<<<< HEAD
use crate::state::util::callback_error_ext;
=======
#[allow(unused_imports)]
use crate::state::util::callback_error_ext;
use crate::state::util::{callback_error_ext_yieldable, get_next_spot};
>>>>>>> a665bf9e
use crate::stdlib::StdLib;
use crate::string::String;
use crate::table::Table;
use crate::thread::Thread;
use crate::traits::IntoLua;
use crate::types::{
    AppDataRef, AppDataRefMut, Callback, CallbackUpvalue, DestructedUserdata, Integer, LightUserData,
    MaybeSend, ReentrantMutex, RegistryKey, ValueRef, XRc,
};

#[cfg(feature = "luau")]
use crate::types::{NamecallCallback, NamecallCallbackUpvalue, NamecallMap, NamecallMapUpvalue};

#[cfg(all(not(feature = "lua51"), not(feature = "luajit")))]
use crate::types::Continuation;
#[cfg(all(not(feature = "lua51"), not(feature = "luajit")))]
use crate::types::ContinuationUpvalue;

use crate::userdata::{
    init_userdata_metatable, AnyUserData, MetaMethod, RawUserDataRegistry, UserData, UserDataRegistry,
    UserDataStorage,
};
use crate::util::{
    assert_stack, check_stack, get_destructed_userdata_metatable, get_internal_userdata, get_main_state,
    get_metatable_ptr, get_userdata, init_error_registry, init_internal_metatable, pop_error,
    push_internal_userdata, push_string, push_table, rawset_field, safe_pcall, safe_xpcall, short_type_name,
    StackGuard, WrappedFailure,
};
use crate::value::{Nil, Value};

use super::extra::ExtraData;
use super::{Lua, LuaOptions, WeakLua};

#[cfg(not(feature = "luau"))]
use crate::{
    hook::Debug,
    types::{HookCallback, HookKind, VmState},
};

#[cfg(feature = "luau-lute")]
use crate::luau::lute::{LuteChildVmType, LuteRuntimeHandle, LuteSchedulerRunOnceResult, LuteStdLib};

#[cfg(feature = "luau-lute")]
use std::sync::LazyLock;

#[cfg(feature = "luau-lute")]
static SETUP_LUTE_RUNTIME_INITTER: LazyLock<()> = LazyLock::new(|| {
    unsafe {
        pub unsafe extern "C" fn init_config(config: *mut ffi::lutec_setupState) {
            unsafe extern "C-unwind" fn setup_lua_state(wrapper: *mut ffi::lua_State_wrapper) {
                let parent = (*wrapper).parent;
                if parent.is_null() {
                    panic!("Parent Lua state is null");
                }

                callback_error_ext(parent, std::ptr::null_mut(), false, move |extra, _| {
                    let parent_lua = (*extra).lua();

                    // Child VM: We cannot drop this state, it is owned by the Lute runtime
                    let rawlua = RawLua::new_ext(StdLib::ALL_SAFE, &LuaOptions::default(), true);
                    (*rawlua.lock().extra.get()).no_drop = true;

                    if !(*wrapper).runtime_to_set.is_null() {
                        let lua = rawlua.lock();
                        ffi::lua_setthreaddata(lua.main_state(), (*wrapper).runtime_to_set);
                    }

                    let lua = Lua {
                        raw: rawlua,
                        collect_garbage: true,
                    };

                    mlua_expect!(lua.configure_luau(), "Error configuring Luau");

                    if let Some(lute_runtimeinitter) = &(*extra).lute_runtimeinitter {
                        lute_runtimeinitter(parent_lua, &lua, LuteChildVmType::ChildVm)?;
                    }

                    // Lute expects the Lua state to be sandboxed
                    lua.sandbox(true)?;

                    (*wrapper).L = lua.lock().main_state();

                    // Data Copy VM: We cannot drop this state, it is owned by the Lute runtime
                    //
                    // Unlike the child VM, we don't need to explicitly set a runtime on data copy VM.
                    let rawlua_dc = RawLua::new_ext(StdLib::ALL_SAFE, &LuaOptions::default(), true);
                    (*rawlua_dc.lock().extra.get()).no_drop = true;

                    let dc_lua = Lua {
                        raw: rawlua_dc,
                        collect_garbage: true,
                    };

                    mlua_expect!(dc_lua.configure_luau(), "Error configuring Luau");

                    if let Some(lute_runtimeinitter) = &(*extra).lute_runtimeinitter {
                        lute_runtimeinitter(parent_lua, &dc_lua, LuteChildVmType::DataCopy)?;
                    }

                    // Lute does not expect the data copy VM to be sandboxed
                    dc_lua.sandbox(false)?;

                    (*wrapper).DC = dc_lua.lock().main_state();

                    Ok(())
                })
            }

            (*config).setup_lua_state = setup_lua_state;
        }

        let res = ffi::lutec_set_runtimeinitter(init_config);
        if res != 0 {
            panic!("internal error: runtimeinitter failed")
        }
    }
});

/// An inner Lua struct which holds a raw Lua state.
#[doc(hidden)]
pub struct RawLua {
    // The state is dynamic and depends on context
    pub(super) state: Cell<*mut ffi::lua_State>,
    pub(super) main_state: Option<NonNull<ffi::lua_State>>,
    pub(super) extra: XRc<UnsafeCell<ExtraData>>,
    owned: bool,
}

impl Drop for RawLua {
    fn drop(&mut self) {
        unsafe {
            if !self.owned {
                return;
            }

            #[cfg(feature = "luau-lute")]
            {
                let extra = self.extra.get();
                if (*extra).no_drop {
                    // If no_drop is set, we do not drop the Lute runtime
                    //
                    // SAFETY: Needed by runtime_initter to not drop the runtime
                    return;
                }
            }

            println!("Dropping Lua state: {:?}", self.main_state());

            #[cfg(feature = "luau-lute")]
            {
                // SAFETY: lutec_isruntimeloaded and lutec_destroy_runtime
                // do not need any extra stack space and should not
                // throw an exception
                if ffi::lutec_isruntimeloaded(self.main_state()) == 1 {
                    ffi::lutec_destroy_runtime(self.main_state());
                }
            }

            let mem_state = MemoryState::get(self.main_state());

            #[cfg(feature = "luau")]
            {
                // Reset any callbacks
                (*ffi::lua_callbacks(self.main_state())).interrupt = None;
                (*ffi::lua_callbacks(self.main_state())).userthread = None;
            }

            ffi::lua_close(self.main_state());

            // Deallocate `MemoryState`
            if !mem_state.is_null() {
                drop(Box::from_raw(mem_state));
            }
        }
    }
}

#[cfg(feature = "send")]
unsafe impl Send for RawLua {}

impl RawLua {
    #[inline(always)]
    pub(crate) fn lua(&self) -> &Lua {
        unsafe { (*self.extra.get()).lua() }
    }

    #[inline(always)]
    pub(crate) fn weak(&self) -> &WeakLua {
        unsafe { (*self.extra.get()).weak() }
    }

    #[cfg(feature = "luau-lute")]
    /// Returns if a lute runtime is loaded into the client or not
    pub(crate) fn is_lute_loaded(&self) -> Result<bool> {
        let mut is_loaded = false;
        unsafe {
            let state = self.main_state();
            check_stack(state, 1)?;
            protect_lua!(state, 0, 0, |state| {
                if ffi::lutec_isruntimeloaded(state) == 1 {
                    is_loaded = true
                }
            })?;

            if is_loaded && (*self.extra.get()).lute_handle.is_none() {
                (*self.extra.get()).lute_handle = Some(LuteRuntimeHandle::new(self)?);
            }
        };

        Ok(is_loaded)
    }

    #[cfg(feature = "luau-lute")]
    pub(crate) fn setup_lute_runtime(&self) -> Result<()> {
        if self.is_lute_loaded()? {
            return Ok(()); // Runtime is already loaded
        }

        unsafe {
            let state = self.main_state();

            protect_lua!(state, 0, 0, |state| {
                ffi::lutec_setup_runtime(state);
            })?;

            (*self.extra.get()).lute_handle = Some(LuteRuntimeHandle::new(self)?);
        };

        Ok(())
    }

    #[cfg(feature = "luau-lute")]
    unsafe fn get_pushed_lute_table(&self) -> Table {
        let state = self.main_state();
        let (aux_thread, idxs, replace) = get_next_spot(self.extra.get());
        ffi::lua_xmove(state, self.ref_thread(aux_thread), 1);
        if replace {
            ffi::lua_replace(self.ref_thread(aux_thread), idxs);
        }
        Table(self.new_value_ref(aux_thread, idxs))
    }

    /// Loads the specified lute standard libraries into the current Lua state.
    ///
    /// This errors if the runtime is not loaded.
    #[cfg(feature = "luau-lute")]
    pub(crate) fn load_lute_stdlib(&self, libs: LuteStdLib) -> Result<()> {
        if !self.is_lute_loaded()? {
            return Err(Error::external(
                "Lute runtime is not loaded. Please call setup_lute_runtime first.",
            ));
        }

        unsafe {
            let extra = self.extra.get();

            // SAFETY: is_lute_loaded() ensures that lute_handle is Some()
            // and no one should be calling load_lute_stdlib while holding a
            // mutable reference to the lute handle.
            let handle = (*extra).lute_handle.as_mut().unwrap_unchecked();

            let state = self.main_state();
            let _sg = StackGuard::new(state);
            check_stack(state, 1)?;
            protect_lua!(state, 0, 0, |state| {
                #[cfg(feature = "luau-lute-crypto")]
                if libs.contains(LuteStdLib::CRYPTO) && handle.crypto.is_none() {
                    ffi::lutec_opencrypto(state);
                    handle.crypto = Some(self.get_pushed_lute_table());
                }

                if libs.contains(LuteStdLib::FS) && handle.fs.is_none() {
                    ffi::lutec_openfs(state);
                    handle.fs = Some(self.get_pushed_lute_table());
                }
                if libs.contains(LuteStdLib::LUAU) && handle.luau.is_none() {
                    ffi::lutec_openluau(state);
                    handle.luau = Some(self.get_pushed_lute_table());
                }
                #[cfg(feature = "luau-lute-net")]
                if libs.contains(LuteStdLib::NET) && handle.net.is_none() {
                    ffi::lutec_opennet(state);
                    handle.net = Some(self.get_pushed_lute_table());
                }
                if libs.contains(LuteStdLib::PROCESS) && handle.process.is_none() {
                    ffi::lutec_openprocess(state);
                    handle.process = Some(self.get_pushed_lute_table());
                }
                if libs.contains(LuteStdLib::TASK) && handle.task.is_none() {
                    ffi::lutec_opentask(state);
                    handle.task = Some(self.get_pushed_lute_table());
                }
                if libs.contains(LuteStdLib::VM) && handle.vm.is_none() {
                    ffi::lutec_openvm(state);
                    handle.vm = Some(self.get_pushed_lute_table());
                }
                if libs.contains(LuteStdLib::SYSTEM) && handle.system.is_none() {
                    ffi::lutec_opensystem(state);
                    handle.system = Some(self.get_pushed_lute_table());
                }
                if libs.contains(LuteStdLib::TIME) && handle.time.is_none() {
                    ffi::lutec_opentime(state);
                    handle.time = Some(self.get_pushed_lute_table());
                }
            })?;
        };

        Ok(())
    }

    #[cfg(feature = "luau-lute")]
    pub(crate) fn lute_handle(&self) -> Option<LuteRuntimeHandle> {
        // SAFETY: lute_handle is cloned so a double-mutable reference should
        // not be possible
        unsafe { (*self.extra.get()).lute_handle.clone() }
    }

    #[cfg(feature = "luau-lute")]
    pub(crate) unsafe fn destroy_lute_runtime(&self) -> Result<bool> {
        let mut has_destroyed = false;
        unsafe {
            let state = self.main_state();
            protect_lua!(state, 0, 0, |state| {
                has_destroyed = ffi::lutec_destroy_runtime(state) == 0;
            })?;
        };

        if has_destroyed {
            // Clear the lute handle
            unsafe { (*self.extra.get()).lute_handle = None };
        }

        Ok(has_destroyed)
    }

    #[cfg(all(feature = "luau-lute", feature = "send"))]
    pub(crate) fn set_lute_runtime_initter<F>(&self, f: F)
    where
        F: Fn(&Lua, &Lua, LuteChildVmType) -> Result<()> + Send + Sync + 'static,
    {
        unsafe {
            let extra = self.extra.get();
            (*extra).lute_runtimeinitter = Some(Box::new(f));
        }
    }

    #[cfg(all(feature = "luau-lute", not(feature = "send")))]
    pub(crate) fn set_lute_runtime_initter<F>(&self, f: F)
    where
        F: Fn(&Lua, &Lua, LuteChildVmType) -> Result<()> + 'static,
    {
        unsafe {
            let extra = self.extra.get();
            (*extra).lute_runtimeinitter = Some(Box::new(f));
        }
    }

    /// Returns if the Lute scheduler has any work to do.
    #[cfg(feature = "luau-lute")]
    pub(crate) fn has_lute_work(&self) -> Result<bool> {
        let state = self.main_state();
        let has_work = unsafe { ffi::lutec_has_work(state) != 0 };
        Ok(has_work)
    }

    /// Returns if the Lute scheduler has any threads to run.
    #[cfg(feature = "luau-lute")]
    pub(crate) fn has_lute_threads(&self) -> Result<bool> {
        let state = self.main_state();
        let has_threads = unsafe { ffi::lutec_has_threads(state) != 0 };
        Ok(has_threads)
    }

    /// Returns if the Lute scheduler has any continuations to run.
    #[cfg(feature = "luau-lute")]
    pub(crate) fn has_lute_continuations(&self) -> Result<bool> {
        let state = self.main_state();
        let has_continuations = unsafe { ffi::lutec_has_continuation(state) != 0 };
        Ok(has_continuations)
    }

    #[cfg(feature = "luau-lute")]
    /// Returns a Function that runs the Lute scheduler once.
    pub(crate) fn lute_run_once_lua(&self) -> Result<Function> {
        unsafe {
            let (aux_thread, idx, replace) = get_next_spot(self.extra());
            ffi::lua_pushcfunction(self.ref_thread(aux_thread), ffi::lutec_run_once_lua);
            if replace {
                ffi::lua_replace(self.ref_thread(aux_thread), idx);
            }

            Ok(Function(self.new_value_ref(aux_thread, idx)))
        }
    }

    #[cfg(feature = "luau-lute")]
    /// Runs one iteration of the Lute scheduler.
    pub(crate) fn lute_run_once(&self) -> Result<LuteSchedulerRunOnceResult> {
        let state = self.main_state();

        unsafe {
            let _sg = StackGuard::new(state);
            check_stack(state, 1)?;
            let res = ffi::lutec_run_once(state);

            match res.op {
                ffi::LUTE_STATE_MISSING_ERROR => {
                    return Err(Error::external("Lute runtime is not loaded"));
                }
                ffi::LUTE_STATE_ERROR => {
                    // Pop the error
                    check_stack(res.state, 2)?;
                    let err = pop_error(res.state, ffi::LUA_ERRRUN);
                    return Err(err);
                }
                ffi::LUTE_STATE_SUCCESS => {
                    let main_state = ffi::lua_mainthread(res.state);
                    let extra = ExtraData::get(main_state);
                    let rawlua = (*extra).raw_lua();

                    //res.state is now a nice thread
                    check_stack(res.state, 1)?;
                    let (aux_thread, idxs, replace) = get_next_spot(extra);
                    ffi::lua_pushthread(res.state);
                    ffi::lua_xmove(res.state, rawlua.ref_thread(aux_thread), 1);
                    let thread_state = ffi::lua_tothread(rawlua.ref_thread(aux_thread), -1);
                    if replace {
                        ffi::lua_replace(rawlua.ref_thread(aux_thread), idxs);
                    }
                    let th = Thread(self.new_value_ref(aux_thread, idxs), thread_state);

                    return Ok(LuteSchedulerRunOnceResult::Success(th));
                }
                ffi::LUTE_STATE_EMPTY => {
                    return Ok(LuteSchedulerRunOnceResult::Empty);
                }
                ffi::LUTE_STATE_UNSUPPORTED_OP => {
                    return Err(Error::external("Unsupported Lute operation"));
                }
                _ => unreachable!(),
            }
        }
    }

    /// Returns a pointer to the current Lua state.
    ///
    /// The pointer refers to the active Lua coroutine and depends on the context.
    #[inline(always)]
    pub fn state(&self) -> *mut ffi::lua_State {
        self.state.get()
    }

    #[inline(always)]
    pub(crate) fn main_state(&self) -> *mut ffi::lua_State {
        self.main_state
            .map(|state| state.as_ptr())
            .unwrap_or_else(|| self.state())
    }

    #[inline(always)]
    pub(crate) fn ref_thread(&self, aux_thread: usize) -> *mut ffi::lua_State {
        unsafe {
            (&(*self.extra()).ref_thread)
                .get(aux_thread)
                .unwrap_unchecked()
                .ref_thread
        }
    }

    #[inline(always)]
    pub(crate) fn ref_thread_internal(&self) -> *mut ffi::lua_State {
        unsafe { (*self.extra.get()).ref_thread_internal.ref_thread }
    }

    #[inline(always)]
    pub(crate) fn extra(&self) -> *mut ExtraData {
        self.extra.get()
    }

    pub(super) unsafe fn new(libs: StdLib, options: &LuaOptions) -> XRc<ReentrantMutex<Self>> {
        #[cfg(feature = "luau-lute")]
        {
            // Ensure that the lute runtime is initialized
            let _ = *SETUP_LUTE_RUNTIME_INITTER;
        }

        Self::new_ext(libs, options, true)
    }

    pub(super) unsafe fn new_ext(
        libs: StdLib,
        options: &LuaOptions,
        owned: bool,
    ) -> XRc<ReentrantMutex<Self>> {
        let mem_state: *mut MemoryState = Box::into_raw(Box::default());
        let mut state = ffi::lua_newstate(ALLOCATOR, mem_state as *mut c_void);
        // If state is null then switch to Lua internal allocator
        if state.is_null() {
            drop(Box::from_raw(mem_state));
            state = ffi::luaL_newstate();
        }
        assert!(!state.is_null(), "Failed to create a Lua VM");

        ffi::luaL_requiref(state, cstr!("_G"), ffi::luaopen_base, 1);
        ffi::lua_pop(state, 1);

        // Init Luau code generator (jit)
        #[cfg(feature = "luau-jit")]
        if ffi::luau_codegen_supported() != 0 {
            ffi::luau_codegen_create(state);
        }

        let rawlua = Self::init_from_ptr(state, owned);
        let extra = rawlua.lock().extra.get();

        mlua_expect!(
            load_std_libs(state, libs),
            "Error during loading standard libraries"
        );
        (*extra).libs |= libs;

        if !options.catch_rust_panics {
            mlua_expect!(
                (|| -> Result<()> {
                    let _sg = StackGuard::new(state);

                    #[cfg(any(feature = "lua54", feature = "lua53", feature = "lua52"))]
                    ffi::lua_rawgeti(state, ffi::LUA_REGISTRYINDEX, ffi::LUA_RIDX_GLOBALS);
                    #[cfg(any(feature = "lua51", feature = "luajit", feature = "luau"))]
                    ffi::lua_pushvalue(state, ffi::LUA_GLOBALSINDEX);

                    ffi::lua_pushcfunction(state, safe_pcall);
                    rawset_field(state, -2, "pcall")?;

                    ffi::lua_pushcfunction(state, safe_xpcall);
                    rawset_field(state, -2, "xpcall")?;

                    Ok(())
                })(),
                "Error during applying option `catch_rust_panics`"
            )
        }

        rawlua
    }

    pub(super) unsafe fn init_from_ptr(state: *mut ffi::lua_State, owned: bool) -> XRc<ReentrantMutex<Self>> {
        assert!(!state.is_null(), "Lua state is NULL");
        if let Some(lua) = Self::try_from_ptr(state) {
            return lua;
        }

        let main_state = get_main_state(state).unwrap_or(state);
        let main_state_top = ffi::lua_gettop(main_state);

        mlua_expect!(
            (|state| {
                init_error_registry(state)?;

                // Create the internal metatables and store them in the registry
                // to prevent from being garbage collected.

                init_internal_metatable::<XRc<UnsafeCell<ExtraData>>>(state, None)?;
                init_internal_metatable::<Callback>(state, None)?;
                init_internal_metatable::<CallbackUpvalue>(state, None)?;
                #[cfg(all(not(feature = "lua51"), not(feature = "luajit")))]
                init_internal_metatable::<ContinuationUpvalue>(state, None)?;
                #[cfg(feature = "luau")]
                init_internal_metatable::<NamecallCallbackUpvalue>(state, None)?;
                #[cfg(feature = "luau")]
                init_internal_metatable::<NamecallMapUpvalue>(state, None)?;
                #[cfg(not(feature = "luau"))]
                init_internal_metatable::<HookCallback>(state, None)?;

                // Init serde metatables
                #[cfg(feature = "serde")]
                crate::serde::init_metatables(state)?;

                Ok::<_, Error>(())
            })(main_state),
            "Error during Lua initialization",
        );

        // Init ExtraData
        let extra = ExtraData::init(main_state, owned);

        // Register `DestructedUserdata` type
        get_destructed_userdata_metatable(main_state);
        let destructed_mt_ptr = ffi::lua_topointer(main_state, -1);
        let destructed_ud_typeid = TypeId::of::<DestructedUserdata>();
        (*extra.get())
            .registered_userdata_mt
            .insert(destructed_mt_ptr, Some(destructed_ud_typeid));
        ffi::lua_pop(main_state, 1);

        mlua_debug_assert!(
            ffi::lua_gettop(main_state) == main_state_top,
            "stack leak during creation"
        );
        assert_stack(main_state, ffi::LUA_MINSTACK);

        #[allow(clippy::arc_with_non_send_sync)]
        let rawlua = XRc::new(ReentrantMutex::new(RawLua {
            state: Cell::new(state),
            // Make sure that we don't store current state as main state (if it's not available)
            main_state: get_main_state(state).and_then(NonNull::new),
            extra: XRc::clone(&extra),
            owned,
        }));
        (*extra.get()).set_lua(&rawlua);
        if owned {
            // If Lua state is managed by us, then make internal `RawLua` reference "weak"
            XRc::decrement_strong_count(XRc::as_ptr(&rawlua));
        } else {
            // If Lua state is not managed by us, then keep internal `RawLua` reference "strong"
            // but `Extra` reference weak (it will be collected from registry at lua_close time)
            XRc::decrement_strong_count(XRc::as_ptr(&extra));
        }

        rawlua
    }

    unsafe fn try_from_ptr(state: *mut ffi::lua_State) -> Option<XRc<ReentrantMutex<Self>>> {
        match ExtraData::get(state) {
            extra if extra.is_null() => None,
            extra => Some(XRc::clone(&(*extra).lua().raw)),
        }
    }

    /// Marks the Lua state as safe.
    #[inline(always)]
    pub(super) fn mark_safe(&self) {
        unsafe { (*self.extra.get()).safe = true };
    }

    /// Loads the specified subset of the standard libraries into an existing Lua state.
    ///
    /// Use the [`StdLib`] flags to specify the libraries you want to load.
    ///
    /// [`StdLib`]: crate::StdLib
    pub(super) unsafe fn load_std_libs(&self, libs: StdLib) -> Result<()> {
        let is_safe = (*self.extra.get()).safe;

        #[cfg(not(feature = "luau"))]
        if is_safe && libs.contains(StdLib::DEBUG) {
            return Err(Error::SafetyError(
                "the unsafe `debug` module can't be loaded in safe mode".to_string(),
            ));
        }
        #[cfg(feature = "luajit")]
        if is_safe && libs.contains(StdLib::FFI) {
            return Err(Error::SafetyError(
                "the unsafe `ffi` module can't be loaded in safe mode".to_string(),
            ));
        }

        let res = load_std_libs(self.main_state(), libs);

        // If `package` library loaded into a safe lua state then disable C modules
        #[cfg(not(feature = "luau"))]
        if is_safe {
            let curr_libs = (*self.extra.get()).libs;
            if (curr_libs ^ (curr_libs | libs)).contains(StdLib::PACKAGE) {
                mlua_expect!(self.lua().disable_c_modules(), "Error during disabling C modules");
            }
        }
        #[cfg(feature = "luau")]
        let _ = is_safe;
        unsafe { (*self.extra.get()).libs |= libs };

        res
    }

    /// Private version of [`Lua::try_set_app_data`]
    #[inline]
    pub(crate) fn set_priv_app_data<T: MaybeSend + 'static>(&self, data: T) -> Option<T> {
        let extra = unsafe { &*self.extra.get() };
        extra.app_data_priv.insert(data)
    }

    /// Private version of [`Lua::app_data_ref`]
    #[track_caller]
    #[inline]
    pub(crate) fn priv_app_data_ref<T: 'static>(&self) -> Option<AppDataRef<'_, T>> {
        let extra = unsafe { &*self.extra.get() };
        extra.app_data_priv.borrow(None)
    }

    /// Private version of [`Lua::app_data_mut`]
    #[track_caller]
    #[inline]
    pub(crate) fn priv_app_data_mut<T: 'static>(&self) -> Option<AppDataRefMut<'_, T>> {
        let extra = unsafe { &*self.extra.get() };
        extra.app_data_priv.borrow_mut(None)
    }

    /// See [`Lua::create_registry_value`]
    #[inline]
    pub(crate) fn owns_registry_value(&self, key: &RegistryKey) -> bool {
        let registry_unref_list = unsafe { &(*self.extra.get()).registry_unref_list };
        Arc::ptr_eq(&key.unref_list, registry_unref_list)
    }

    pub(crate) fn load_chunk(
        &self,
        name: Option<&CStr>,
        env: Option<&Table>,
        mode: Option<ChunkMode>,
        source: &[u8],
    ) -> Result<Function> {
        let state = self.state();
        unsafe {
            let _sg = StackGuard::new(state);
            check_stack(state, 3)?;

            let name = name.map(CStr::as_ptr).unwrap_or(ptr::null());
            let mode = match mode {
                Some(ChunkMode::Binary) => cstr!("b"),
                Some(ChunkMode::Text) => cstr!("t"),
                None => cstr!("bt"),
            };
            let status = if self.unlikely_memory_error() {
                self.load_chunk_inner(state, name, env, mode, source)
            } else {
                // Luau and Lua 5.2 can trigger an exception during chunk loading
                protect_lua!(state, 0, 1, |state| {
                    self.load_chunk_inner(state, name, env, mode, source)
                })?
            };
            match status {
                ffi::LUA_OK => Ok(Function(self.pop_ref())),
                err => Err(pop_error(state, err)),
            }
        }
    }

    pub(crate) unsafe fn load_chunk_inner(
        &self,
        state: *mut ffi::lua_State,
        name: *const c_char,
        env: Option<&Table>,
        mode: *const c_char,
        source: &[u8],
    ) -> c_int {
        let status = ffi::luaL_loadbufferenv(
            state,
            source.as_ptr() as *const c_char,
            source.len(),
            name,
            mode,
            match env {
                Some(env) => {
                    self.push_ref_at(&env.0, self.state());
                    -1
                }
                _ => 0,
            },
        );
        #[cfg(feature = "luau-jit")]
        if status == ffi::LUA_OK {
            if (*self.extra.get()).enable_jit && ffi::luau_codegen_supported() != 0 {
                ffi::luau_codegen_compile(state, -1);
            }
        }
        status
    }

    /// Sets a hook for a thread (coroutine).
    #[cfg(not(feature = "luau"))]
    pub(crate) unsafe fn set_thread_hook(
        &self,
        thread_state: *mut ffi::lua_State,
        hook: HookKind,
    ) -> Result<()> {
        // Key to store hooks in the registry
        const HOOKS_KEY: *const c_char = cstr!("__mlua_hooks");

        unsafe fn process_status(state: *mut ffi::lua_State, event: c_int, status: VmState) {
            match status {
                VmState::Continue => {}
                VmState::Yield => {
                    // Only count and line events can yield
                    if event == ffi::LUA_HOOKCOUNT || event == ffi::LUA_HOOKLINE {
                        #[cfg(any(feature = "lua54", feature = "lua53"))]
                        if ffi::lua_isyieldable(state) != 0 {
                            ffi::lua_yield(state, 0);
                        }
                        #[cfg(any(feature = "lua52", feature = "lua51", feature = "luajit"))]
                        {
                            ffi::lua_pushliteral(state, c"attempt to yield from a hook");
                            ffi::lua_error(state);
                        }
                    }
                }
            }
        }

        unsafe extern "C-unwind" fn global_hook_proc(state: *mut ffi::lua_State, ar: *mut ffi::lua_Debug) {
            let status = callback_error_ext(state, ptr::null_mut(), false, move |extra, _| {
                match (*extra).hook_callback.clone() {
                    Some(hook_callback) => {
                        let rawlua = (*extra).raw_lua();
                        let debug = Debug::new(rawlua, ar);
                        hook_callback((*extra).lua(), debug)
                    }
                    None => {
                        ffi::lua_sethook(state, None, 0, 0);
                        Ok(VmState::Continue)
                    }
                }
            });
            process_status(state, (*ar).event, status);
        }

        unsafe extern "C-unwind" fn hook_proc(state: *mut ffi::lua_State, ar: *mut ffi::lua_Debug) {
            let top = ffi::lua_gettop(state);
            let mut hook_callback_ptr = ptr::null();
            ffi::luaL_checkstack(state, 3, ptr::null());
            if ffi::lua_getfield(state, ffi::LUA_REGISTRYINDEX, HOOKS_KEY) == ffi::LUA_TTABLE {
                ffi::lua_pushthread(state);
                if ffi::lua_rawget(state, -2) == ffi::LUA_TUSERDATA {
                    hook_callback_ptr = get_internal_userdata::<HookCallback>(state, -1, ptr::null());
                }
            }
            ffi::lua_settop(state, top);
            if hook_callback_ptr.is_null() {
                ffi::lua_sethook(state, None, 0, 0);
                return;
            }

            let status = callback_error_ext(state, ptr::null_mut(), false, |extra, _| {
                let rawlua = (*extra).raw_lua();
                let debug = Debug::new(rawlua, ar);
                let hook_callback = (*hook_callback_ptr).clone();
                hook_callback((*extra).lua(), debug)
            });
            process_status(state, (*ar).event, status)
        }

        let (triggers, callback) = match hook {
            HookKind::Global if (*self.extra.get()).hook_callback.is_none() => {
                return Ok(());
            }
            HookKind::Global => {
                let triggers = (*self.extra.get()).hook_triggers;
                let (mask, count) = (triggers.mask(), triggers.count());
                ffi::lua_sethook(thread_state, Some(global_hook_proc), mask, count);
                return Ok(());
            }
            HookKind::Thread(triggers, callback) => (triggers, callback),
        };

        // Hooks for threads stored in the registry (in a weak table)
        let state = self.state();
        let _sg = StackGuard::new(state);
        check_stack(state, 3)?;
        protect_lua!(state, 0, 0, |state| {
            if ffi::luaL_getsubtable(state, ffi::LUA_REGISTRYINDEX, HOOKS_KEY) == 0 {
                // Table just created, initialize it
                ffi::lua_pushliteral(state, c"k");
                ffi::lua_setfield(state, -2, cstr!("__mode")); // hooktable.__mode = "k"
                ffi::lua_pushvalue(state, -1);
                ffi::lua_setmetatable(state, -2); // metatable(hooktable) = hooktable
            }

            ffi::lua_pushthread(thread_state);
            ffi::lua_xmove(thread_state, state, 1); // key (thread)
            let _ = push_internal_userdata(state, callback, false); // value (hook callback)
            ffi::lua_rawset(state, -3); // hooktable[thread] = hook callback
        })?;

        ffi::lua_sethook(thread_state, Some(hook_proc), triggers.mask(), triggers.count());

        Ok(())
    }

    /// See [`Lua::create_string`]
    pub(crate) unsafe fn create_string(&self, s: impl AsRef<[u8]>) -> Result<String> {
        let state = self.state();
        if self.unlikely_memory_error() {
            push_string(state, s.as_ref(), false)?;
            return Ok(String(self.pop_ref()));
        }

        let _sg = StackGuard::new(state);
        check_stack(state, 3)?;
        push_string(state, s.as_ref(), true)?;
        Ok(String(self.pop_ref()))
    }

    /// See [`Lua::create_table_with_capacity`]
    pub(crate) unsafe fn create_table_with_capacity(&self, narr: usize, nrec: usize) -> Result<Table> {
        let state = self.state();
        if self.unlikely_memory_error() {
            push_table(state, narr, nrec, false)?;
            return Ok(Table(self.pop_ref()));
        }

        let _sg = StackGuard::new(state);
        check_stack(state, 3)?;
        push_table(state, narr, nrec, true)?;
        Ok(Table(self.pop_ref()))
    }

    /// See [`Lua::create_table_from`]
    pub(crate) unsafe fn create_table_from<I, K, V>(&self, iter: I) -> Result<Table>
    where
        I: IntoIterator<Item = (K, V)>,
        K: IntoLua,
        V: IntoLua,
    {
        let state = self.state();
        let _sg = StackGuard::new(state);
        check_stack(state, 6)?;

        let iter = iter.into_iter();
        let lower_bound = iter.size_hint().0;
        let protect = !self.unlikely_memory_error();
        push_table(state, 0, lower_bound, protect)?;
        for (k, v) in iter {
            self.push_at(state, k)?;
            self.push_at(state, v)?;
            if protect {
                protect_lua!(state, 3, 1, fn(state) ffi::lua_rawset(state, -3))?;
            } else {
                ffi::lua_rawset(state, -3);
            }
        }

        Ok(Table(self.pop_ref()))
    }

    /// See [`Lua::create_sequence_from`]
    pub(crate) unsafe fn create_sequence_from<T, I>(&self, iter: I) -> Result<Table>
    where
        T: IntoLua,
        I: IntoIterator<Item = T>,
    {
        let state = self.state();
        let _sg = StackGuard::new(state);
        check_stack(state, 5)?;

        let iter = iter.into_iter();
        let lower_bound = iter.size_hint().0;
        let protect = !self.unlikely_memory_error();
        push_table(state, lower_bound, 0, protect)?;
        for (i, v) in iter.enumerate() {
            self.push_at(state, v)?;
            if protect {
                protect_lua!(state, 2, 1, |state| {
                    ffi::lua_rawseti(state, -2, (i + 1) as Integer);
                })?;
            } else {
                ffi::lua_rawseti(state, -2, (i + 1) as Integer);
            }
        }

        Ok(Table(self.pop_ref()))
    }

    /// Wraps a Lua function into a new thread (or coroutine).
    ///
    /// Takes function by reference.
    pub(crate) unsafe fn create_thread(&self, func: &Function) -> Result<Thread> {
        let state = self.state();
        let _sg = StackGuard::new(state);
        check_stack(state, 3)?;

        let protect = !self.unlikely_memory_error();
        #[cfg(feature = "luau")]
        let protect = protect || (*self.extra.get()).thread_creation_callback.is_some();

        let thread_state = if !protect {
            ffi::lua_newthread(state)
        } else {
            protect_lua!(state, 0, 1, |state| ffi::lua_newthread(state))?
        };

        // Inherit global hook if set
        #[cfg(not(feature = "luau"))]
        self.set_thread_hook(thread_state, HookKind::Global)?;

        let thread = Thread(self.pop_ref(), thread_state);
        ffi::lua_xpush(self.ref_thread(func.0.aux_thread), thread_state, func.0.index);
        Ok(thread)
    }

    /// Pushes a value that implements `IntoLua` onto the Lua stack.
    ///
    /// Uses up to 2 stack spaces to push a single value, does not call `checkstack`.
    #[inline(always)]
    pub(crate) unsafe fn push_at(&self, state: *mut ffi::lua_State, value: impl IntoLua) -> Result<()> {
        value.push_into_specified_stack(self, state)
    }

    /// Pushes a `Value` (by reference) onto the specified Lua stack.
    ///
    /// Uses 2 stack spaces, does not call `checkstack`.
    pub(crate) unsafe fn push_value_at(&self, value: &Value, state: *mut ffi::lua_State) -> Result<()> {
        match value {
            Value::Nil => ffi::lua_pushnil(state),
            Value::Boolean(b) => ffi::lua_pushboolean(state, *b as c_int),
            Value::LightUserData(ud) => ffi::lua_pushlightuserdata(state, ud.0),
            Value::Integer(i) => ffi::lua_pushinteger(state, *i),
            Value::Number(n) => ffi::lua_pushnumber(state, *n),
            #[cfg(feature = "luau")]
            Value::Vector(v) => {
                #[cfg(not(feature = "luau-vector4"))]
                ffi::lua_pushvector(state, v.x(), v.y(), v.z());
                #[cfg(feature = "luau-vector4")]
                ffi::lua_pushvector(state, v.x(), v.y(), v.z(), v.w());
            }
            Value::String(s) => self.push_ref_at(&s.0, state),
            Value::Table(t) => self.push_ref_at(&t.0, state),
            Value::Function(f) => self.push_ref_at(&f.0, state),
            Value::Thread(t) => self.push_ref_at(&t.0, state),
            Value::UserData(ud) => self.push_ref_at(&ud.0, state),
            #[cfg(feature = "luau")]
            Value::Buffer(buf) => self.push_ref_at(&buf.0, state),
            Value::Error(err) => {
                let protect = !self.unlikely_memory_error();
                push_internal_userdata(state, WrappedFailure::Error(*err.clone()), protect)?;
            }
            Value::Other(vref) => self.push_ref_at(vref, state),
        }
        Ok(())
    }

<<<<<<< HEAD
    /// Pops a value from the Lua stack.
    ///
    /// Uses up to 1 stack spaces, does not call `checkstack`.
    pub(crate) unsafe fn pop_value(&self) -> Value {
        let value = self.stack_value(-1, None);
        ffi::lua_pop(self.state(), 1);
        value
    }

    /// Returns value at given stack index without popping it.
    ///
    /// Uses up to 1 stack spaces, does not call `checkstack`.
    pub(crate) unsafe fn stack_value(&self, idx: c_int, type_hint: Option<c_int>) -> Value {
        let state = self.state();
=======
    pub(crate) unsafe fn pop_value_at(&self, state: *mut ffi::lua_State) -> Result<Value> {
        let value = self.stack_value_at(-1, None, state)?;
        ffi::lua_pop(state, 1);
        Ok(value)
    }

    /// Returns value at given stack index without popping it.
    pub(crate) unsafe fn stack_value_at(
        &self,
        idx: c_int,
        type_hint: Option<c_int>,
        state: *mut ffi::lua_State,
    ) -> Result<Value> {
>>>>>>> a665bf9e
        match type_hint.unwrap_or_else(|| ffi::lua_type(state, idx)) {
            ffi::LUA_TNIL => Ok(Nil),

            ffi::LUA_TBOOLEAN => Ok(Value::Boolean(ffi::lua_toboolean(state, idx) != 0)),

            ffi::LUA_TLIGHTUSERDATA => Ok(Value::LightUserData(LightUserData(ffi::lua_touserdata(
                state, idx,
            )))),

            #[cfg(any(feature = "lua54", feature = "lua53"))]
            ffi::LUA_TNUMBER => {
                if ffi::lua_isinteger(state, idx) != 0 {
                    Ok(Value::Integer(ffi::lua_tointeger(state, idx)))
                } else {
                    Ok(Value::Number(ffi::lua_tonumber(state, idx)))
                }
            }

            #[cfg(any(feature = "lua52", feature = "lua51", feature = "luajit", feature = "luau"))]
            ffi::LUA_TNUMBER => {
                use crate::types::Number;

                let n = ffi::lua_tonumber(state, idx);
                match num_traits::cast(n) {
                    Some(i) if (n - (i as Number)).abs() < Number::EPSILON => Ok(Value::Integer(i)),
                    _ => Ok(Value::Number(n)),
                }
            }

            #[cfg(feature = "luau")]
            ffi::LUA_TVECTOR => {
                let v = ffi::lua_tovector(state, idx);
                mlua_debug_assert!(!v.is_null(), "vector is null");
                #[cfg(not(feature = "luau-vector4"))]
                return Ok(Value::Vector(crate::Vector([*v, *v.add(1), *v.add(2)])));
                #[cfg(feature = "luau-vector4")]
                return Ok(Value::Vector(crate::Vector([
                    *v,
                    *v.add(1),
                    *v.add(2),
                    *v.add(3),
                ])));
            }

            ffi::LUA_TSTRING => {
                #[cfg(not(feature = "luau"))]
                // checkstack is needed on non-Luau where xpush takes 1 stack slot
                {
                    check_stack(state, 1)?;
                }

                let (aux_thread, idxs, replace) = get_next_spot(self.extra.get());
                let ref_thread = self.ref_thread(aux_thread);
                ffi::lua_xpush(state, ref_thread, idx);
                if replace {
                    ffi::lua_replace(ref_thread, idxs);
                }
                Ok(Value::String(String(self.new_value_ref(aux_thread, idxs))))
            }

            ffi::LUA_TTABLE => {
                #[cfg(not(feature = "luau"))]
                // checkstack is needed on non-Luau where xpush takes 1 stack slot
                {
                    check_stack(state, 1)?;
                }

                let (aux_thread, idxs, replace) = get_next_spot(self.extra.get());
                let ref_thread = self.ref_thread(aux_thread);
                ffi::lua_xpush(state, ref_thread, idx);
                if replace {
                    ffi::lua_replace(ref_thread, idxs);
                }
                Ok(Value::Table(Table(self.new_value_ref(aux_thread, idxs))))
            }

            ffi::LUA_TFUNCTION => {
                #[cfg(not(feature = "luau"))]
                // checkstack is needed on non-Luau where xpush takes 1 stack slot
                {
                    check_stack(state, 1)?;
                }

                let (aux_thread, idxs, replace) = get_next_spot(self.extra.get());
                let ref_thread = self.ref_thread(aux_thread);
                ffi::lua_xpush(state, ref_thread, idx);
                if replace {
                    ffi::lua_replace(ref_thread, idxs);
                }
                Ok(Value::Function(Function(self.new_value_ref(aux_thread, idxs))))
            }
            ffi::LUA_TUSERDATA => {
                #[cfg(not(feature = "luau"))]
                // checkstack is needed on non-Luau where xpush takes 1 stack slot
                {
                    check_stack(state, 1)?;
                }

                // If the userdata is `WrappedFailure`, process it as an error or panic.
                let failure_mt_ptr = (*self.extra.get()).wrapped_failure_mt_ptr;
                match get_internal_userdata::<WrappedFailure>(state, idx, failure_mt_ptr).as_mut() {
                    Some(WrappedFailure::Error(err)) => Ok(Value::Error(Box::new(err.clone()))),
                    Some(WrappedFailure::Panic(panic)) => {
                        if let Some(panic) = panic.take() {
                            resume_unwind(panic);
                        }
                        // Previously resumed panic?
                        Ok(Value::Nil)
                    }
                    _ => {
                        let (aux_thread, idxs, replace) = get_next_spot(self.extra.get());
                        let ref_thread = self.ref_thread(aux_thread);
                        ffi::lua_xpush(state, ref_thread, idx);
                        if replace {
                            ffi::lua_replace(ref_thread, idxs);
                        }

                        Ok(Value::UserData(AnyUserData(self.new_value_ref(aux_thread, idxs))))
                    }
                }
            }

            ffi::LUA_TTHREAD => {
                #[cfg(not(feature = "luau"))]
                // checkstack is needed on non-Luau where xpush takes 1 stack slot
                {
                    check_stack(state, 1)?;
                }

                let (aux_thread, idxs, replace) = get_next_spot(self.extra.get());
                let ref_thread = self.ref_thread(aux_thread);
                ffi::lua_xpush(state, ref_thread, idx);
                let thread_state = ffi::lua_tothread(ref_thread, -1);
                if replace {
                    ffi::lua_replace(ref_thread, idxs);
                }
                Ok(Value::Thread(Thread(
                    self.new_value_ref(aux_thread, idxs),
                    thread_state,
                )))
            }

            #[cfg(feature = "luau")]
            ffi::LUA_TBUFFER => {
                let (aux_thread, idxs, replace) = get_next_spot(self.extra.get());
                let ref_thread = self.ref_thread(aux_thread);
                ffi::lua_xpush(state, ref_thread, idx);
                if replace {
                    ffi::lua_replace(ref_thread, idxs);
                }
                Ok(Value::Buffer(crate::Buffer(self.new_value_ref(aux_thread, idxs))))
            }

            _ => {
                #[cfg(not(feature = "luau"))]
                // checkstack is needed on non-Luau where xpush takes 1 stack slot
                {
                    check_stack(state, 1)?;
                }

                let (aux_thread, idxs, replace) = get_next_spot(self.extra.get());
                let ref_thread = self.ref_thread(aux_thread);
                ffi::lua_xpush(state, ref_thread, idx);
                if replace {
                    ffi::lua_replace(ref_thread, idxs);
                }
                Ok(Value::Other(self.new_value_ref(aux_thread, idxs)))
            }
        }
    }

    // Pushes a ValueRef value onto the specified Lua stack, uses 1 stack space, does not call
    // checkstack
    #[inline]
    pub(crate) unsafe fn push_ref_at(&self, vref: &ValueRef, state: *mut ffi::lua_State) {
        assert!(
            self.weak() == &vref.lua,
            "Lua instance passed Value created from a different main Lua state"
        );
        ffi::lua_xpush(self.ref_thread(vref.aux_thread), state, vref.index);
    }

    // Pops the topmost element of the stack and stores a reference to it. This pins the object,
    // preventing garbage collection until the returned `ValueRef` is dropped.
    //
    // References are stored on the stack of a specially created auxiliary thread that exists only
    // to store reference values. This is much faster than storing these in the registry, and also
    // much more flexible and requires less bookkeeping than storing them directly in the currently
    // used stack.
    #[inline]
    pub(crate) unsafe fn pop_ref(&self) -> ValueRef {
<<<<<<< HEAD
        ffi::lua_xmove(self.state(), self.ref_thread(), 1);
        let index = (*self.extra.get()).ref_stack_pop();
        ValueRef::new(self, index)
=======
        self.pop_ref_at(self.state())
    }

    /// Same as pop_ref but allows specifying state
    pub(crate) unsafe fn pop_ref_at(&self, state: *mut ffi::lua_State) -> ValueRef {
        let (aux_thread, idx, replace) = get_next_spot(self.extra.get());
        ffi::lua_xmove(state, self.ref_thread(aux_thread), 1);
        if replace {
            ffi::lua_replace(self.ref_thread(aux_thread), idx);
        }

        ValueRef::new(self, aux_thread, idx)
>>>>>>> a665bf9e
    }

    // Given a known aux_thread and index, creates a ValueRef.
    #[inline]
<<<<<<< HEAD
    pub(crate) unsafe fn pop_ref_thread(&self) -> ValueRef {
        let index = (*self.extra.get()).ref_stack_pop();
        ValueRef::new(self, index)
=======
    pub(crate) unsafe fn new_value_ref(&self, aux_thread: usize, index: c_int) -> ValueRef {
        ValueRef::new(self, aux_thread, index)
>>>>>>> a665bf9e
    }

    #[inline]
    pub(crate) unsafe fn clone_ref(&self, vref: &ValueRef) -> ValueRef {
<<<<<<< HEAD
        ffi::lua_pushvalue(self.ref_thread(), vref.index);
        let index = (*self.extra.get()).ref_stack_pop();
        ValueRef::new(self, index)
=======
        let (aux_thread, index, replace) = get_next_spot(self.extra.get());
        ffi::lua_xpush(
            self.ref_thread(vref.aux_thread),
            self.ref_thread(aux_thread),
            vref.index,
        );
        if replace {
            ffi::lua_replace(self.ref_thread(aux_thread), index);
        }
        ValueRef::new(self, aux_thread, index)
>>>>>>> a665bf9e
    }

    pub(crate) unsafe fn drop_ref(&self, vref: &ValueRef) {
        let ref_thread = self.ref_thread(vref.aux_thread);
        mlua_debug_assert!(
            ffi::lua_gettop(ref_thread) >= vref.index,
            "GC finalizer is not allowed in ref_thread"
        );
        ffi::lua_pushnil(ref_thread);
        ffi::lua_replace(ref_thread, vref.index);
        (&mut (*self.extra.get()).ref_thread)[vref.aux_thread]
            .free
            .push(vref.index);
    }

    #[inline]
    pub(crate) unsafe fn push_error_traceback_at(&self, state: *mut ffi::lua_State) {
        #[cfg(any(feature = "lua51", feature = "luajit", feature = "luau"))]
        ffi::lua_xpush(self.ref_thread_internal(), state, ExtraData::ERROR_TRACEBACK_IDX);
        // Lua 5.2+ support light C functions that does not require extra allocations
        #[cfg(any(feature = "lua54", feature = "lua53", feature = "lua52"))]
        ffi::lua_pushcfunction(state, crate::util::error_traceback);
    }

    #[inline]
    pub(crate) unsafe fn unlikely_memory_error(&self) -> bool {
        #[cfg(debug_assertions)]
        if cfg!(force_memory_limit) {
            return false;
        }

        // MemoryInfo is empty in module mode so we cannot predict memory limits
        match MemoryState::get(self.state()) {
            mem_state if !mem_state.is_null() => (*mem_state).memory_limit() == 0,
            _ => (*self.extra.get()).skip_memory_check, // Check the special flag (only for module mode)
        }
    }

    pub(crate) unsafe fn make_userdata<T>(&self, data: UserDataStorage<T>) -> Result<AnyUserData>
    where
        T: UserData + 'static,
    {
        self.make_userdata_with_metatable(data, || {
            // Check if userdata/metatable is already registered
            let type_id = TypeId::of::<T>();
            if let Some(&table_id) = (*self.extra.get()).registered_userdata_t.get(&type_id) {
                return Ok(table_id as Integer);
            }

            // Create a new metatable from `UserData` definition
            let mut registry = UserDataRegistry::new(self.lua());
            T::register(&mut registry);

            self.create_userdata_metatable_at(registry.into_raw(), self.state())
        })
    }

    pub(crate) unsafe fn make_any_userdata<T>(&self, data: UserDataStorage<T>) -> Result<AnyUserData>
    where
        T: 'static,
    {
        self.make_userdata_with_metatable(data, || {
            // Check if userdata/metatable is already registered
            let type_id = TypeId::of::<T>();
            if let Some(&table_id) = (*self.extra.get()).registered_userdata_t.get(&type_id) {
                return Ok(table_id as Integer);
            }

            // Check if metatable creation is pending or create an empty metatable otherwise
            let registry = match (*self.extra.get()).pending_userdata_reg.remove(&type_id) {
                Some(registry) => registry,
                None => UserDataRegistry::<T>::new(self.lua()).into_raw(),
            };
            self.create_userdata_metatable_at(registry, self.state())
        })
    }

    unsafe fn make_userdata_with_metatable<T>(
        &self,
        data: UserDataStorage<T>,
        get_metatable_id: impl FnOnce() -> Result<Integer>,
    ) -> Result<AnyUserData> {
        let state = self.state();
        let _sg = StackGuard::new(state);
        check_stack(state, 3)?;

        // We generate metatable first to make sure it *always* available when userdata pushed
        let mt_id = get_metatable_id()?;
        let protect = !self.unlikely_memory_error();
        crate::util::push_userdata(state, data, protect)?;
        ffi::lua_rawgeti(state, ffi::LUA_REGISTRYINDEX, mt_id);
        ffi::lua_setmetatable(state, -2);

        // Set empty environment for Lua 5.1
        #[cfg(any(feature = "lua51", feature = "luajit"))]
        if protect {
            protect_lua!(state, 1, 1, fn(state) {
                ffi::lua_newtable(state);
                ffi::lua_setuservalue(state, -2);
            })?;
        } else {
            ffi::lua_newtable(state);
            ffi::lua_setuservalue(state, -2);
        }

        Ok(AnyUserData(self.pop_ref()))
    }

    pub(crate) unsafe fn create_userdata_metatable_at(
        &self,
        registry: RawUserDataRegistry,
        state: *mut ffi::lua_State,
    ) -> Result<Integer> {
        let type_id = registry.type_id;

        if let Some(type_id) = type_id {
            (*self.extra.get())
                .registered_userdata_dtors
                .insert(type_id, registry.destructor);
        }

        self.push_userdata_metatable_at(registry, state)?;

        let mt_ptr = ffi::lua_topointer(state, -1);
        let id = protect_lua!(state, 1, 0, |state| {
            ffi::luaL_ref(state, ffi::LUA_REGISTRYINDEX)
        })?;

        if let Some(type_id) = type_id {
            (*self.extra.get()).registered_userdata_t.insert(type_id, id);
        }
        self.register_userdata_metatable(mt_ptr, type_id);

        Ok(id as Integer)
    }

    pub(crate) unsafe fn push_userdata_metatable_at(
        &self,
        mut registry: RawUserDataRegistry,
        state: *mut ffi::lua_State,
    ) -> Result<()> {
        let mut stack_guard = StackGuard::new(state);
        check_stack(state, 13)?;

        // Prepare metatable, add meta methods first and then meta fields
        let metatable_nrec = registry.meta_methods.len() + registry.meta_fields.len();
        push_table(state, 0, metatable_nrec, true)?;
        for (k, m) in registry.meta_methods {
            self.push_at(state, self.create_callback(m)?)?;
            rawset_field(state, -2, MetaMethod::validate(&k)?)?;
        }
        let mut has_name = false;
        for (k, v) in registry.meta_fields {
            has_name = has_name || k == MetaMethod::Type;
            v?.push_into_specified_stack(self, state)?;
            rawset_field(state, -2, MetaMethod::validate(&k)?)?;
        }
        // Set `__name/__type` if not provided
        if !has_name {
            let type_name = registry.type_name;
            push_string(state, type_name.as_bytes(), !self.unlikely_memory_error())?;
            rawset_field(state, -2, MetaMethod::Type.name())?;
        }
        let metatable_index = ffi::lua_absindex(state, -1);

        let fields_nrec = registry.fields.len();
        if fields_nrec > 0 {
            // If `__index` is a table then update it in-place
            let index_type = ffi::lua_getfield(state, metatable_index, cstr!("__index"));
            match index_type {
                ffi::LUA_TNIL | ffi::LUA_TTABLE => {
                    if index_type == ffi::LUA_TNIL {
                        // Create a new table
                        ffi::lua_pop(state, 1);
                        push_table(state, 0, fields_nrec, true)?;
                    }
                    for (k, v) in mem::take(&mut registry.fields) {
                        v?.push_into_specified_stack(self, state)?;
                        rawset_field(state, -2, &k)?;
                    }
                    rawset_field(state, metatable_index, "__index")?;
                }
                _ => {
                    ffi::lua_pop(state, 1);
                    // Fields will be converted to functions and added to field getters
                }
            }
        }

        let mut field_getters_index = None;
        let field_getters_nrec = registry.field_getters.len() + registry.fields.len();
        if field_getters_nrec > 0 {
            push_table(state, 0, field_getters_nrec, true)?;
            for (k, m) in registry.field_getters {
                self.push_at(state, self.create_callback(m)?)?;
                rawset_field(state, -2, &k)?;
            }
            for (k, v) in registry.fields {
                unsafe extern "C-unwind" fn return_field(state: *mut ffi::lua_State) -> c_int {
                    ffi::lua_pushvalue(state, ffi::lua_upvalueindex(1));
                    1
                }
                v?.push_into_specified_stack(self, state)?;
                protect_lua!(state, 1, 1, fn(state) {
                    ffi::lua_pushcclosure(state, return_field, 1);
                })?;
                rawset_field(state, -2, &k)?;
            }
            field_getters_index = Some(ffi::lua_absindex(state, -1));
        }

        let mut field_setters_index = None;
        let field_setters_nrec = registry.field_setters.len();
        if field_setters_nrec > 0 {
            push_table(state, 0, field_setters_nrec, true)?;
            for (k, m) in registry.field_setters {
                self.push_at(state, self.create_callback(m)?)?;
                rawset_field(state, -2, &k)?;
            }
            field_setters_index = Some(ffi::lua_absindex(state, -1));
        }

        #[cfg(feature = "luau")]
        {
            if (!registry.namecalls.is_empty() || registry.dynamic_method.is_some())
                && !registry.disable_namecall_optimization
            {
                // OPTIMIZATION: ``__namecall`` metamethod on the metatable
                self.push_at(
                    state,
                    self.create_namecall_map(NamecallMap {
                        map: registry.namecalls,
                        dynamic: registry.dynamic_method,
                    })?,
                )?;
                rawset_field(state, -2, "__namecall")?;
            }
        }

        let mut methods_index = None;
        let methods_nrec = registry.methods.len() + registry.functions.len();
        if methods_nrec > 0 {
            // If `__index` is a table then update it in-place
            let index_type = ffi::lua_getfield(state, metatable_index, cstr!("__index"));
            match index_type {
                ffi::LUA_TTABLE => {} // Update the existing table
                _ => {
                    // Create a new table
                    ffi::lua_pop(state, 1);
                    push_table(state, 0, methods_nrec, true)?;
                }
            }
            for (k, m) in registry.methods {
                #[cfg(not(feature = "luau"))]
                self.push_at(state, self.create_callback(m)?)?; // without namecall support
                #[cfg(feature = "luau")]
                self.push_at(state, self.create_callback_namecall(m)?)?; // with namecall support
                rawset_field(state, -2, &k)?;
            }

            for (k, m) in registry.functions {
                #[cfg(not(feature = "luau"))]
                self.push_at(state, self.create_callback(m)?)?; // without namecall support
                #[cfg(feature = "luau")]
                self.push_at(state, self.create_callback_namecall(m)?)?; // with namecall support
                rawset_field(state, -2, &k)?;
            }

            match index_type {
                ffi::LUA_TTABLE => {
                    ffi::lua_pop(state, 1); // All done
                }
                ffi::LUA_TNIL => {
                    // Set the new table as `__index`
                    rawset_field(state, metatable_index, "__index")?;
                }
                _ => {
                    methods_index = Some(ffi::lua_absindex(state, -1));
                }
            }
        }

        #[cfg(not(feature = "luau"))]
        {
            ffi::lua_pushcfunction(state, registry.destructor);
            rawset_field(state, metatable_index, "__gc")?;
        }

        init_userdata_metatable(
            state,
            metatable_index,
            field_getters_index,
            field_setters_index,
            methods_index,
        )?;

        // Update stack guard to keep metatable after return
        stack_guard.keep(1);

        Ok(())
    }

    #[inline(always)]
    pub(crate) unsafe fn register_userdata_metatable(&self, mt_ptr: *const c_void, type_id: Option<TypeId>) {
        (*self.extra.get()).registered_userdata_mt.insert(mt_ptr, type_id);
    }

    // Returns `TypeId` for the userdata ref, checking that it's registered and not destructed.
    //
    // Returns `None` if the userdata is registered but non-static.
    #[inline(always)]
    pub(crate) fn get_userdata_ref_type_id(&self, vref: &ValueRef) -> Result<Option<TypeId>> {
        unsafe { self.get_userdata_type_id_inner(self.ref_thread(vref.aux_thread), vref.index) }
    }

    // Same as `get_userdata_ref_type_id` but assumes the userdata is already on the stack.
    pub(crate) unsafe fn get_userdata_type_id<T>(
        &self,
        state: *mut ffi::lua_State,
        idx: c_int,
    ) -> Result<Option<TypeId>> {
        match self.get_userdata_type_id_inner(state, idx) {
            Ok(type_id) => Ok(type_id),
            Err(Error::UserDataTypeMismatch) if ffi::lua_type(state, idx) != ffi::LUA_TUSERDATA => {
                // Report `FromLuaConversionError` instead
                let idx_type_name = CStr::from_ptr(ffi::luaL_typename(state, idx));
                let idx_type_name = idx_type_name.to_str().unwrap();
                let message = format!("expected userdata of type '{}'", short_type_name::<T>());
                Err(Error::from_lua_conversion(idx_type_name, "userdata", message))
            }
            Err(err) => Err(err),
        }
    }

    unsafe fn get_userdata_type_id_inner(
        &self,
        state: *mut ffi::lua_State,
        idx: c_int,
    ) -> Result<Option<TypeId>> {
        let mt_ptr = get_metatable_ptr(state, idx);
        if mt_ptr.is_null() {
            return Err(Error::UserDataTypeMismatch);
        }

        // Fast path to skip looking up the metatable in the map
        let (last_mt, last_type_id) = (*self.extra.get()).last_checked_userdata_mt;
        if last_mt == mt_ptr {
            return Ok(last_type_id);
        }

        match (*self.extra.get()).registered_userdata_mt.get(&mt_ptr) {
            Some(&type_id) if type_id == Some(TypeId::of::<DestructedUserdata>()) => {
                Err(Error::UserDataDestructed)
            }
            Some(&type_id) => {
                (*self.extra.get()).last_checked_userdata_mt = (mt_ptr, type_id);
                Ok(type_id)
            }
            None => Err(Error::UserDataTypeMismatch),
        }
    }

    // Pushes a ValueRef (userdata) value onto the stack, returning their `TypeId`.
    // Uses 1 stack space, does not call checkstack.
    pub(crate) unsafe fn push_userdata_ref_at(
        &self,
        vref: &ValueRef,
        state: *mut ffi::lua_State,
    ) -> Result<Option<TypeId>> {
        let type_id = self.get_userdata_type_id_inner(self.ref_thread(vref.aux_thread), vref.index)?;
        self.push_ref_at(vref, state);
        Ok(type_id)
    }

    // Creates a Function out of a Callback containing a 'static Fn.
    pub(crate) fn create_callback(&self, func: Callback) -> Result<Function> {
        unsafe extern "C-unwind" fn call_callback(state: *mut ffi::lua_State) -> c_int {
            let upvalue = get_userdata::<CallbackUpvalue>(state, ffi::lua_upvalueindex(1));
            callback_error_ext_yieldable(
                state,
                (*upvalue).extra.get(),
                true,
                |extra, nargs| {
                    // Lua ensures that `LUA_MINSTACK` stack spaces are available (after pushing arguments)
                    // The lock must be already held as the callback is executed
                    let rawlua = (*extra).raw_lua();
                    match (*upvalue).data {
                        Some(ref func) => func(rawlua, nargs),
                        None => Err(Error::CallbackDestructed),
                    }
                },
                false,
            )
        }

        let state = self.state();
        unsafe {
            let _sg = StackGuard::new(state);
            check_stack(state, 4)?;

            let func = Some(func);
            let extra = XRc::clone(&self.extra);
            let protect = !self.unlikely_memory_error();
            push_internal_userdata(state, CallbackUpvalue { data: func, extra }, protect)?;
            if protect {
                protect_lua!(state, 1, 1, fn(state) {
                    ffi::lua_pushcclosure(state, call_callback, 1);
                })?;
            } else {
                ffi::lua_pushcclosure(state, call_callback, 1);
            }

            Ok(Function(self.pop_ref()))
        }
    }

    #[cfg(feature = "luau")]
    // Creates a Function out of a NamecallCallback containing a 'static Fn.
    pub(crate) fn create_callback_namecall(&self, func: NamecallCallback) -> Result<Function> {
        unsafe extern "C-unwind" fn call_callback(state: *mut ffi::lua_State) -> c_int {
            let upvalue = get_userdata::<NamecallCallbackUpvalue>(state, ffi::lua_upvalueindex(1));
            callback_error_ext_yieldable(
                state,
                (*upvalue).extra.get(),
                true,
                |extra, nargs| {
                    // Lua ensures that `LUA_MINSTACK` stack spaces are available (after pushing arguments)
                    // The lock must be already held as the callback is executed
                    let rawlua = (*extra).raw_lua();
                    match (*upvalue).data {
                        Some(ref func) => func(rawlua, nargs),
                        None => Err(Error::CallbackDestructed),
                    }
                },
                false,
            )
        }

        let state = self.state();
        unsafe {
            let _sg = StackGuard::new(state);
            check_stack(state, 4)?;

            let func = Some(func);
            let extra = XRc::clone(&self.extra);
            let protect = !self.unlikely_memory_error();
            push_internal_userdata(state, NamecallCallbackUpvalue { data: func, extra }, protect)?;
            if protect {
                protect_lua!(state, 1, 1, fn(state) {
                    ffi::lua_pushcclosure(state, call_callback, 1);
                })?;
            } else {
                ffi::lua_pushcclosure(state, call_callback, 1);
            }

            Ok(Function(self.pop_ref()))
        }
    }

    #[cfg(feature = "luau")]
    // Handles namecalls in userdata
    pub(crate) fn create_namecall_map(&self, map: NamecallMap) -> Result<Function> {
        unsafe extern "C-unwind" fn call_callback(state: *mut ffi::lua_State) -> c_int {
            let upvalue = get_userdata::<NamecallMapUpvalue>(state, ffi::lua_upvalueindex(1));
            callback_error_ext_yieldable(
                state,
                (*upvalue).extra.get(),
                true,
                |extra, nargs| {
                    // Get namecall method name
                    let method = unsafe {
                        let name = ffi::lua_namecallatom(state, std::ptr::null_mut());
                        if name.is_null() {
                            return Err(Error::runtime("Namecall method is not set"));
                        }

                        let name = CStr::from_ptr(name);
                        let name = name
                            .to_str()
                            .map_err(|_| Error::runtime("Invalid namecall method"))?;
                        if name.is_empty() {
                            return Err(Error::runtime("Namecall method is empty"));
                        }

                        name
                    };

<<<<<<< HEAD
                if nargs == 1 && ffi::lua_tolightuserdata(state, -1) == Lua::poll_terminate().0 {
                    // Destroy the future and terminate the Lua thread
                    (*upvalue).data.take();
                    ffi::lua_pushinteger(state, -1);
                    return Ok(1);
                }
=======
                    let Some(ref data) = (*upvalue).data else {
                        return Err(Error::CallbackDestructed);
                    };
>>>>>>> a665bf9e

                    if let Some(func) = data.map.get(method) {
                        // Lua ensures that `LUA_MINSTACK` stack spaces are available (after pushing
                        // arguments) The lock must be already held as the callback is
                        // executed
                        let rawlua = (*extra).raw_lua();
                        (func)(rawlua, nargs)
                    } else if let Some(dynamic_method) = &data.dynamic {
                        // If dynamic method is set, call it
                        let rawlua = (*extra).raw_lua();
                        (dynamic_method)(rawlua, method, nargs)
                    } else {
                        Err(Error::runtime(format!("Method `{}` not found", method)))
                    }
                },
                false,
            )
        }

        let state = self.state();
        unsafe {
            let _sg = StackGuard::new(state);
            check_stack(state, 4)?;

            let func = Some(map);
            let extra = XRc::clone(&self.extra);
            let protect = !self.unlikely_memory_error();
            push_internal_userdata(state, NamecallMapUpvalue { data: func, extra }, protect)?;
            if protect {
                protect_lua!(state, 1, 1, fn(state) {
                    ffi::lua_pushcclosure(state, call_callback, 1);
                })?;
            } else {
                ffi::lua_pushcclosure(state, call_callback, 1);
            }

            Ok(Function(self.pop_ref()))
        }
    }

    // Creates a Function out of a Callback and a continuation containing a 'static Fn.
    //
    // In Luau, uses pushcclosurek
    //
    // In Lua 5.2/5.3/5.4/JIT, makes a normal function that then yields to the continuation via yieldk
    #[cfg(all(not(feature = "lua51"), not(feature = "luajit")))]
    pub(crate) fn create_callback_with_continuation(
        &self,
        func: Callback,
        cont: Continuation,
    ) -> Result<Function> {
        #[cfg(feature = "luau")]
        {
            unsafe extern "C-unwind" fn call_callback(state: *mut ffi::lua_State) -> c_int {
                let upvalue = get_userdata::<ContinuationUpvalue>(state, ffi::lua_upvalueindex(1));
                callback_error_ext_yieldable(
                    state,
                    (*upvalue).extra.get(),
                    true,
                    |extra, nargs| {
                        // Lua ensures that `LUA_MINSTACK` stack spaces are available (after pushing
                        // arguments) The lock must be already held as the callback is
                        // executed
                        let rawlua = (*extra).raw_lua();
                        match (*upvalue).data {
                            Some(ref func) => (func.0)(rawlua, nargs),
                            None => Err(Error::CallbackDestructed),
                        }
                    },
                    true,
                )
            }
<<<<<<< HEAD
            len as c_int
        }

        let lua = self.lua();
        let coroutine = lua.globals().get::<Table>("coroutine")?;

        // Prepare environment for the async poller
        let env = lua.create_table_with_capacity(0, 3)?;
        env.set("get_poll", get_poll)?;
        env.set("yield", coroutine.get::<Function>("yield")?)?;
        env.set("unpack", unsafe { lua.create_c_function(unpack)? })?;

        lua.load(
            r#"
            local poll = get_poll(...)
            local nres, res, res2 = poll()
            while true do
                if nres ~= nil then
                    if nres == 0 then
                        return
                    elseif nres == 1 then
                        return res
                    elseif nres == 2 then
                        return res, res2
                    elseif nres < 0 then
                        -- Negative `nres` means that the future is terminated
                        -- It must stay yielded and never be resumed again
                        yield()
                    else
                        return unpack(res, nres)
                    end
                end
                -- `res` is a "pending" value
                -- `yield` can return a signal to drop the future that we should propagate
                -- to the poller
                nres, res, res2 = poll(yield(res))
            end
            "#,
        )
        .try_cache()
        .set_name("=__mlua_async_poll")
        .set_environment(env)
        .into_function()
    }

    #[cfg(feature = "async")]
    #[inline]
    pub(crate) unsafe fn waker(&self) -> &Waker {
        (*self.extra.get()).waker.as_ref()
=======

            unsafe extern "C-unwind" fn cont_callback(state: *mut ffi::lua_State, status: c_int) -> c_int {
                let upvalue = get_userdata::<ContinuationUpvalue>(state, ffi::lua_upvalueindex(1));
                callback_error_ext_yieldable(
                    state,
                    (*upvalue).extra.get(),
                    true,
                    |extra, nargs| {
                        // Lua ensures that `LUA_MINSTACK` stack spaces are available (after pushing
                        // arguments) The lock must be already held as the callback is
                        // executed
                        let rawlua = (*extra).raw_lua();
                        match (*upvalue).data {
                            Some(ref func) => (func.1)(rawlua, nargs, status),
                            None => Err(Error::CallbackDestructed),
                        }
                    },
                    true,
                )
            }

            let state = self.state();
            unsafe {
                let _sg = StackGuard::new(state);
                check_stack(state, 4)?;

                let func = Some((func, cont));
                let extra = XRc::clone(&self.extra);
                let protect = !self.unlikely_memory_error();
                push_internal_userdata(state, ContinuationUpvalue { data: func, extra }, protect)?;
                if protect {
                    protect_lua!(state, 1, 1, fn(state) {
                        ffi::lua_pushcclosurec(state, call_callback, cont_callback, 1);
                    })?;
                } else {
                    ffi::lua_pushcclosurec(state, call_callback, cont_callback, 1);
                }

                Ok(Function(self.pop_ref()))
            }
        }

        #[cfg(not(feature = "luau"))]
        {
            unsafe extern "C-unwind" fn call_callback(state: *mut ffi::lua_State) -> c_int {
                let upvalue = get_userdata::<ContinuationUpvalue>(state, ffi::lua_upvalueindex(1));
                callback_error_ext_yieldable(
                    state,
                    (*upvalue).extra.get(),
                    true,
                    |extra, nargs| {
                        // Lua ensures that `LUA_MINSTACK` stack spaces are available (after pushing
                        // arguments) The lock must be already held as the callback is
                        // executed
                        let rawlua = (*extra).raw_lua();
                        match (*upvalue).data {
                            Some((ref func, _)) => func(rawlua, nargs),
                            None => Err(Error::CallbackDestructed),
                        }
                    },
                    true,
                )
            }

            let state = self.state();
            unsafe {
                let _sg = StackGuard::new(state);
                check_stack(state, 4)?;

                let func = Some((func, cont));
                let extra = XRc::clone(&self.extra);
                let protect = !self.unlikely_memory_error();
                push_internal_userdata(state, ContinuationUpvalue { data: func, extra }, protect)?;
                if protect {
                    protect_lua!(state, 1, 1, fn(state) {
                        ffi::lua_pushcclosure(state, call_callback, 1);
                    })?;
                } else {
                    ffi::lua_pushcclosure(state, call_callback, 1);
                }

                Ok(Function(self.pop_ref()))
            }
        }
>>>>>>> a665bf9e
    }

    #[cfg(not(any(feature = "lua51", feature = "lua52", feature = "luajit")))]
    #[inline]
    pub(crate) fn is_yieldable(&self) -> bool {
        unsafe { ffi::lua_isyieldable(self.state()) != 0 }
    }
}

// Uses 3 stack spaces
unsafe fn load_std_libs(state: *mut ffi::lua_State, libs: StdLib) -> Result<()> {
    unsafe fn requiref(
        state: *mut ffi::lua_State,
        modname: *const c_char,
        openf: ffi::lua_CFunction,
        glb: c_int,
    ) -> Result<()> {
        protect_lua!(state, 0, 0, |state| {
            ffi::luaL_requiref(state, modname, openf, glb)
        })
    }

    #[cfg(feature = "luajit")]
    struct GcGuard(*mut ffi::lua_State);

    #[cfg(feature = "luajit")]
    impl GcGuard {
        fn new(state: *mut ffi::lua_State) -> Self {
            // Stop collector during library initialization
            unsafe { ffi::lua_gc(state, ffi::LUA_GCSTOP, 0) };
            GcGuard(state)
        }
    }

    #[cfg(feature = "luajit")]
    impl Drop for GcGuard {
        fn drop(&mut self) {
            unsafe { ffi::lua_gc(self.0, ffi::LUA_GCRESTART, -1) };
        }
    }

    // Stop collector during library initialization
    #[cfg(feature = "luajit")]
    let _gc_guard = GcGuard::new(state);

    #[cfg(any(feature = "lua54", feature = "lua53", feature = "lua52", feature = "luau"))]
    {
        if libs.contains(StdLib::COROUTINE) {
            requiref(state, ffi::LUA_COLIBNAME, ffi::luaopen_coroutine, 1)?;
        }
    }

    if libs.contains(StdLib::TABLE) {
        requiref(state, ffi::LUA_TABLIBNAME, ffi::luaopen_table, 1)?;
    }

    #[cfg(not(feature = "luau"))]
    if libs.contains(StdLib::IO) {
        requiref(state, ffi::LUA_IOLIBNAME, ffi::luaopen_io, 1)?;
    }

    if libs.contains(StdLib::OS) {
        requiref(state, ffi::LUA_OSLIBNAME, ffi::luaopen_os, 1)?;
    }

    if libs.contains(StdLib::STRING) {
        requiref(state, ffi::LUA_STRLIBNAME, ffi::luaopen_string, 1)?;
    }

    #[cfg(any(feature = "lua54", feature = "lua53", feature = "luau"))]
    {
        if libs.contains(StdLib::UTF8) {
            requiref(state, ffi::LUA_UTF8LIBNAME, ffi::luaopen_utf8, 1)?;
        }
    }

    #[cfg(any(feature = "lua52", feature = "luau"))]
    {
        if libs.contains(StdLib::BIT) {
            requiref(state, ffi::LUA_BITLIBNAME, ffi::luaopen_bit32, 1)?;
        }
    }

    #[cfg(feature = "luajit")]
    {
        if libs.contains(StdLib::BIT) {
            requiref(state, ffi::LUA_BITLIBNAME, ffi::luaopen_bit, 1)?;
        }
    }

    #[cfg(feature = "luau")]
    if libs.contains(StdLib::BUFFER) {
        requiref(state, ffi::LUA_BUFFERLIBNAME, ffi::luaopen_buffer, 1)?;
    }

    #[cfg(feature = "luau")]
    if libs.contains(StdLib::VECTOR) {
        requiref(state, ffi::LUA_VECLIBNAME, ffi::luaopen_vector, 1)?;
    }

    if libs.contains(StdLib::MATH) {
        requiref(state, ffi::LUA_MATHLIBNAME, ffi::luaopen_math, 1)?;
    }

    if libs.contains(StdLib::DEBUG) {
        requiref(state, ffi::LUA_DBLIBNAME, ffi::luaopen_debug, 1)?;
    }

    #[cfg(not(feature = "luau"))]
    if libs.contains(StdLib::PACKAGE) {
        requiref(state, ffi::LUA_LOADLIBNAME, ffi::luaopen_package, 1)?;
    }

    #[cfg(feature = "luajit")]
    if libs.contains(StdLib::JIT) {
        requiref(state, ffi::LUA_JITLIBNAME, ffi::luaopen_jit, 1)?;
    }

    #[cfg(feature = "luajit")]
    if libs.contains(StdLib::FFI) {
        requiref(state, ffi::LUA_FFILIBNAME, ffi::luaopen_ffi, 1)?;
    }

    Ok(())
}<|MERGE_RESOLUTION|>--- conflicted
+++ resolved
@@ -11,13 +11,9 @@
 use crate::error::{Error, Result};
 use crate::function::Function;
 use crate::memory::{MemoryState, ALLOCATOR};
-<<<<<<< HEAD
-use crate::state::util::callback_error_ext;
-=======
 #[allow(unused_imports)]
 use crate::state::util::callback_error_ext;
 use crate::state::util::{callback_error_ext_yieldable, get_next_spot};
->>>>>>> a665bf9e
 use crate::stdlib::StdLib;
 use crate::string::String;
 use crate::table::Table;
@@ -1047,22 +1043,6 @@
         Ok(())
     }
 
-<<<<<<< HEAD
-    /// Pops a value from the Lua stack.
-    ///
-    /// Uses up to 1 stack spaces, does not call `checkstack`.
-    pub(crate) unsafe fn pop_value(&self) -> Value {
-        let value = self.stack_value(-1, None);
-        ffi::lua_pop(self.state(), 1);
-        value
-    }
-
-    /// Returns value at given stack index without popping it.
-    ///
-    /// Uses up to 1 stack spaces, does not call `checkstack`.
-    pub(crate) unsafe fn stack_value(&self, idx: c_int, type_hint: Option<c_int>) -> Value {
-        let state = self.state();
-=======
     pub(crate) unsafe fn pop_value_at(&self, state: *mut ffi::lua_State) -> Result<Value> {
         let value = self.stack_value_at(-1, None, state)?;
         ffi::lua_pop(state, 1);
@@ -1076,7 +1056,6 @@
         type_hint: Option<c_int>,
         state: *mut ffi::lua_State,
     ) -> Result<Value> {
->>>>>>> a665bf9e
         match type_hint.unwrap_or_else(|| ffi::lua_type(state, idx)) {
             ffi::LUA_TNIL => Ok(Nil),
 
@@ -1268,11 +1247,6 @@
     // used stack.
     #[inline]
     pub(crate) unsafe fn pop_ref(&self) -> ValueRef {
-<<<<<<< HEAD
-        ffi::lua_xmove(self.state(), self.ref_thread(), 1);
-        let index = (*self.extra.get()).ref_stack_pop();
-        ValueRef::new(self, index)
-=======
         self.pop_ref_at(self.state())
     }
 
@@ -1285,28 +1259,16 @@
         }
 
         ValueRef::new(self, aux_thread, idx)
->>>>>>> a665bf9e
     }
 
     // Given a known aux_thread and index, creates a ValueRef.
     #[inline]
-<<<<<<< HEAD
-    pub(crate) unsafe fn pop_ref_thread(&self) -> ValueRef {
-        let index = (*self.extra.get()).ref_stack_pop();
-        ValueRef::new(self, index)
-=======
     pub(crate) unsafe fn new_value_ref(&self, aux_thread: usize, index: c_int) -> ValueRef {
         ValueRef::new(self, aux_thread, index)
->>>>>>> a665bf9e
     }
 
     #[inline]
     pub(crate) unsafe fn clone_ref(&self, vref: &ValueRef) -> ValueRef {
-<<<<<<< HEAD
-        ffi::lua_pushvalue(self.ref_thread(), vref.index);
-        let index = (*self.extra.get()).ref_stack_pop();
-        ValueRef::new(self, index)
-=======
         let (aux_thread, index, replace) = get_next_spot(self.extra.get());
         ffi::lua_xpush(
             self.ref_thread(vref.aux_thread),
@@ -1317,7 +1279,6 @@
             ffi::lua_replace(self.ref_thread(aux_thread), index);
         }
         ValueRef::new(self, aux_thread, index)
->>>>>>> a665bf9e
     }
 
     pub(crate) unsafe fn drop_ref(&self, vref: &ValueRef) {
@@ -1805,18 +1766,9 @@
                         name
                     };
 
-<<<<<<< HEAD
-                if nargs == 1 && ffi::lua_tolightuserdata(state, -1) == Lua::poll_terminate().0 {
-                    // Destroy the future and terminate the Lua thread
-                    (*upvalue).data.take();
-                    ffi::lua_pushinteger(state, -1);
-                    return Ok(1);
-                }
-=======
                     let Some(ref data) = (*upvalue).data else {
                         return Err(Error::CallbackDestructed);
                     };
->>>>>>> a665bf9e
 
                     if let Some(func) = data.map.get(method) {
                         // Lua ensures that `LUA_MINSTACK` stack spaces are available (after pushing
@@ -1889,57 +1841,6 @@
                     true,
                 )
             }
-<<<<<<< HEAD
-            len as c_int
-        }
-
-        let lua = self.lua();
-        let coroutine = lua.globals().get::<Table>("coroutine")?;
-
-        // Prepare environment for the async poller
-        let env = lua.create_table_with_capacity(0, 3)?;
-        env.set("get_poll", get_poll)?;
-        env.set("yield", coroutine.get::<Function>("yield")?)?;
-        env.set("unpack", unsafe { lua.create_c_function(unpack)? })?;
-
-        lua.load(
-            r#"
-            local poll = get_poll(...)
-            local nres, res, res2 = poll()
-            while true do
-                if nres ~= nil then
-                    if nres == 0 then
-                        return
-                    elseif nres == 1 then
-                        return res
-                    elseif nres == 2 then
-                        return res, res2
-                    elseif nres < 0 then
-                        -- Negative `nres` means that the future is terminated
-                        -- It must stay yielded and never be resumed again
-                        yield()
-                    else
-                        return unpack(res, nres)
-                    end
-                end
-                -- `res` is a "pending" value
-                -- `yield` can return a signal to drop the future that we should propagate
-                -- to the poller
-                nres, res, res2 = poll(yield(res))
-            end
-            "#,
-        )
-        .try_cache()
-        .set_name("=__mlua_async_poll")
-        .set_environment(env)
-        .into_function()
-    }
-
-    #[cfg(feature = "async")]
-    #[inline]
-    pub(crate) unsafe fn waker(&self) -> &Waker {
-        (*self.extra.get()).waker.as_ref()
-=======
 
             unsafe extern "C-unwind" fn cont_callback(state: *mut ffi::lua_State, status: c_int) -> c_int {
                 let upvalue = get_userdata::<ContinuationUpvalue>(state, ffi::lua_upvalueindex(1));
@@ -2024,7 +1925,6 @@
                 Ok(Function(self.pop_ref()))
             }
         }
->>>>>>> a665bf9e
     }
 
     #[cfg(not(any(feature = "lua51", feature = "lua52", feature = "luajit")))]
