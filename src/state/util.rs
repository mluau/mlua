--- conflicted
+++ resolved
@@ -128,20 +128,6 @@
                 ffi::lua_error(state)
             }
 
-<<<<<<< HEAD
-        unsafe fn release(self, state: *mut ffi::lua_State, extra: *mut ExtraData) {
-            let ref_thread = (*extra).ref_thread;
-            match self {
-                PreallocatedFailure::New(_) => {
-                    ffi::lua_rotate(state, 1, -1);
-                    ffi::lua_xmove(state, ref_thread, 1);
-                    let index = (*extra).ref_stack_pop();
-                    (*extra).wrapped_failure_pool.push(index);
-                    (*extra).wrapped_failure_top += 1;
-                }
-                PreallocatedFailure::Reserved => (*extra).wrapped_failure_top += 1,
-            }
-=======
             // Build `CallbackError` with traceback
             let traceback = if ffi::lua_checkstack(state, ffi::LUA_TRACEBACK_STACK) != 0 {
                 ffi::luaL_traceback(state, state, ptr::null(), 0);
@@ -167,7 +153,6 @@
             get_internal_metatable::<WrappedFailure>(state);
             ffi::lua_setmetatable(state, -2);
             ffi::lua_error(state)
->>>>>>> a665bf9e
         }
     }
 }
@@ -342,8 +327,6 @@
             ffi::lua_error(state)
         }
     }
-<<<<<<< HEAD
-=======
 }
 
 pub(super) unsafe fn ref_stack_pop_internal(extra: *mut ExtraData) -> c_int {
@@ -449,5 +432,4 @@
     let new_ref_thread = RefThread::new(extra.raw_lua().state());
     extra.ref_thread.push(new_ref_thread);
     return get_next_spot(extra);
->>>>>>> a665bf9e
 }