use std::cell::RefCell;
use std::os::raw::{c_int, c_void};
use std::{mem, ptr, slice};

use crate::error::{Error, Result};
#[cfg(feature = "luau")]
use crate::state::util::get_next_spot;
use crate::state::Lua;
use crate::table::Table;
use crate::traits::{FromLuaMulti, IntoLua, IntoLuaMulti, LuaNativeFn, LuaNativeFnMut};
use crate::types::{Callback, LuaType, MaybeSend, ValueRef};
use crate::util::{
    assert_stack, check_stack, linenumber_to_usize, pop_error, ptr_to_lossy_str, ptr_to_str, StackGuard,
};
use crate::value::Value;

/// Handle to an internal Lua function.
#[derive(Clone, Debug, PartialEq)]
pub struct Function(pub(crate) ValueRef);

/// Contains information about a function.
///
/// Please refer to the [`Lua Debug Interface`] for more information.
///
/// [`Lua Debug Interface`]: https://www.lua.org/manual/5.4/manual.html#4.7
#[derive(Clone, Debug)]
pub struct FunctionInfo {
    /// A (reasonable) name of the function (`None` if the name cannot be found).
    pub name: Option<String>,
    /// Explains the `name` field (can be `global`/`local`/`method`/`field`/`upvalue`/etc).
    ///
    /// Always `None` for Luau.
    pub name_what: Option<&'static str>,
    /// A string `Lua` if the function is a Lua function, `C` if it is a C function, `main` if it is
    /// the main part of a chunk.
    pub what: &'static str,
    /// Source of the chunk that created the function.
    pub source: Option<String>,
    /// A "printable" version of `source`, to be used in error messages.
    pub short_src: Option<String>,
    /// The line number where the definition of the function starts.
    pub line_defined: Option<usize>,
    /// The line number where the definition of the function ends (not set by Luau).
    pub last_line_defined: Option<usize>,
}

/// Luau function coverage snapshot.
#[cfg(any(feature = "luau", doc))]
#[cfg_attr(docsrs, doc(cfg(feature = "luau")))]
#[derive(Clone, Debug, PartialEq, Eq)]
pub struct CoverageInfo {
    pub function: Option<String>,
    pub line_defined: i32,
    pub depth: i32,
    pub hits: Vec<i32>,
}

impl Function {
    /// Calls the function, passing `args` as function arguments.
    ///
    /// The function's return values are converted to the generic type `R`.
    ///
    /// # Examples
    ///
    /// Call Lua's built-in `tostring` function:
    ///
    /// ```
    /// # use mlua::{Function, Lua, Result};
    /// # fn main() -> Result<()> {
    /// # let lua = Lua::new();
    /// let globals = lua.globals();
    ///
    /// let tostring: Function = globals.get("tostring")?;
    ///
    /// assert_eq!(tostring.call::<String>(123)?, "123");
    ///
    /// # Ok(())
    /// # }
    /// ```
    ///
    /// Call a function with multiple arguments:
    ///
    /// ```
    /// # use mlua::{Function, Lua, Result};
    /// # fn main() -> Result<()> {
    /// # let lua = Lua::new();
    /// let sum: Function = lua.load(
    ///     r#"
    ///         function(a, b)
    ///             return a + b
    ///         end
    /// "#).eval()?;
    ///
    /// assert_eq!(sum.call::<u32>((3, 4))?, 3 + 4);
    ///
    /// # Ok(())
    /// # }
    /// ```
    pub fn call<R: FromLuaMulti>(&self, args: impl IntoLuaMulti) -> Result<R> {
        let lua = self.0.lua.lock();
        let state = lua.state();
        unsafe {
            let _sg = StackGuard::new(state);
            check_stack(state, 2)?;

            // Push error handler
            lua.push_error_traceback_at(state);
            let stack_start = ffi::lua_gettop(state);
            // Push function and the arguments
            lua.push_ref_at(&self.0, state);
            let nargs = args.push_into_specified_stack_multi(&lua, state)?;
            // Call the function
            let ret = ffi::lua_pcall(state, nargs, ffi::LUA_MULTRET, stack_start);
            if ret != ffi::LUA_OK {
                return Err(pop_error(state, ret));
            }
            // Get the results
            let nresults = ffi::lua_gettop(state) - stack_start;
            R::from_specified_stack_multi(nresults, &lua, state)
        }
    }

    /// Returns a function that, when called, calls `self`, passing `args` as the first set of
    /// arguments.
    ///
    /// If any arguments are passed to the returned function, they will be passed after `args`.
    ///
    /// # Examples
    ///
    /// ```
    /// # use mlua::{Function, Lua, Result};
    /// # fn main() -> Result<()> {
    /// # let lua = Lua::new();
    /// let sum: Function = lua.load(
    ///     r#"
    ///         function(a, b)
    ///             return a + b
    ///         end
    /// "#).eval()?;
    ///
    /// let bound_a = sum.bind(1)?;
    /// assert_eq!(bound_a.call::<u32>(2)?, 1 + 2);
    ///
    /// let bound_a_and_b = sum.bind(13)?.bind(57)?;
    /// assert_eq!(bound_a_and_b.call::<u32>(())?, 13 + 57);
    ///
    /// # Ok(())
    /// # }
    /// ```
    pub fn bind(&self, args: impl IntoLuaMulti) -> Result<Function> {
        unsafe extern "C-unwind" fn args_wrapper_impl(state: *mut ffi::lua_State) -> c_int {
            let nargs = ffi::lua_gettop(state);
            let nbinds = ffi::lua_tointeger(state, ffi::lua_upvalueindex(1)) as c_int;
            ffi::luaL_checkstack(state, nbinds, ptr::null());

            for i in 0..nbinds {
                ffi::lua_pushvalue(state, ffi::lua_upvalueindex(i + 2));
            }
            if nargs > 0 {
                ffi::lua_rotate(state, 1, nbinds);
            }

            nargs + nbinds
        }

        let lua = self.0.lua.lock();
        let state = lua.state();

        let args = args.into_lua_multi(lua.lua())?;
        let nargs = args.len() as c_int;

        if nargs == 0 {
            return Ok(self.clone());
        }

        if nargs + 1 > ffi::LUA_MAX_UPVALUES {
            return Err(Error::BindError);
        }

        let args_wrapper = unsafe {
            let _sg = StackGuard::new(state);
            check_stack(state, nargs + 3)?;

            ffi::lua_pushinteger(state, nargs as ffi::lua_Integer);
            for arg in &args {
                lua.push_value_at(arg, state)?;
            }
            protect_lua!(state, nargs + 1, 1, fn(state) {
                ffi::lua_pushcclosure(state, args_wrapper_impl, ffi::lua_gettop(state));
            })?;

            Function(lua.pop_ref())
        };

        let lua = lua.lua();
        lua.load(
            r#"
            local func, args_wrapper = ...
            return function(...)
                return func(args_wrapper(...))
            end
            "#,
        )
        .try_cache()
        .set_name("=__mlua_bind")
        .call((self, args_wrapper))
    }

    /// Returns the environment of the Lua function.
    ///
    /// By default Lua functions shares a global environment.
    ///
    /// This function always returns `None` for Rust/C functions.
    pub fn environment(&self) -> Option<Table> {
        let lua = self.0.lua.lock();
        let state = lua.state();
        unsafe {
            let _sg = StackGuard::new(state);
            assert_stack(state, 1);

            lua.push_ref_at(&self.0, state);
            if ffi::lua_iscfunction(state, -1) != 0 {
                return None;
            }

            #[cfg(any(feature = "lua51", feature = "luajit", feature = "luau"))]
            ffi::lua_getfenv(state, -1);
            #[cfg(any(feature = "lua54", feature = "lua53", feature = "lua52"))]
            for i in 1..=255 {
                // Traverse upvalues until we find the _ENV one
                match ffi::lua_getupvalue(state, -1, i) {
                    s if s.is_null() => break,
                    s if std::ffi::CStr::from_ptr(s as _) == c"_ENV" => break,
                    _ => ffi::lua_pop(state, 1),
                }
            }

            if ffi::lua_type(state, -1) != ffi::LUA_TTABLE {
                return None;
            }
            Some(Table(lua.pop_ref()))
        }
    }

    /// Sets the environment of the Lua function.
    ///
    /// The environment is a table that is used as the global environment for the function.
    /// Returns `true` if environment successfully changed, `false` otherwise.
    ///
    /// This function does nothing for Rust/C functions.
    pub fn set_environment(&self, env: Table) -> Result<bool> {
        let lua = self.0.lua.lock();
        let state = lua.state();
        unsafe {
            let _sg = StackGuard::new(state);
            check_stack(state, 2)?;

            lua.push_ref_at(&self.0, state);
            if ffi::lua_iscfunction(state, -1) != 0 {
                return Ok(false);
            }

            #[cfg(any(feature = "lua51", feature = "luajit", feature = "luau"))]
            {
                lua.push_ref_at(&env.0, state);
                ffi::lua_setfenv(state, -2);
            }
            #[cfg(any(feature = "lua54", feature = "lua53", feature = "lua52"))]
            for i in 1..=255 {
                match ffi::lua_getupvalue(state, -1, i) {
                    s if s.is_null() => return Ok(false),
                    s if std::ffi::CStr::from_ptr(s as _) == c"_ENV" => {
                        ffi::lua_pop(state, 1);
                        // Create an anonymous function with the new environment
                        let f_with_env = lua
                            .lua()
                            .load("return _ENV")
                            .set_environment(env)
                            .try_cache()
                            .into_function()?;
                        lua.push_ref_at(&f_with_env.0, state);
                        ffi::lua_upvaluejoin(state, -2, i, -1, 1);
                        break;
                    }
                    _ => ffi::lua_pop(state, 1),
                }
            }

            Ok(true)
        }
    }

    /// Returns information about the function.
    ///
    /// Corresponds to the `>Sn` what mask for [`lua_getinfo`] when applied to the function.
    ///
    /// [`lua_getinfo`]: https://www.lua.org/manual/5.4/manual.html#lua_getinfo
    pub fn info(&self) -> FunctionInfo {
        let lua = self.0.lua.lock();
        let state = lua.state();
        unsafe {
            let _sg = StackGuard::new(state);
            assert_stack(state, 1);

            let mut ar: ffi::lua_Debug = mem::zeroed();
            lua.push_ref_at(&self.0, state);
            #[cfg(not(feature = "luau"))]
            let res = ffi::lua_getinfo(state, cstr!(">Sn"), &mut ar);
            #[cfg(feature = "luau")]
            let res = ffi::lua_getinfo(state, -1, cstr!("sn"), &mut ar);
            mlua_assert!(res != 0, "lua_getinfo failed with `>Sn`");

            FunctionInfo {
                name: ptr_to_lossy_str(ar.name).map(|s| s.into_owned()),
                #[cfg(not(feature = "luau"))]
                name_what: match ptr_to_str(ar.namewhat) {
                    Some("") => None,
                    val => val,
                },
                #[cfg(feature = "luau")]
                name_what: None,
                what: ptr_to_str(ar.what).unwrap_or("main"),
                source: ptr_to_lossy_str(ar.source).map(|s| s.into_owned()),
                #[cfg(not(feature = "luau"))]
                short_src: ptr_to_lossy_str(ar.short_src.as_ptr()).map(|s| s.into_owned()),
                #[cfg(feature = "luau")]
                short_src: ptr_to_lossy_str(ar.short_src).map(|s| s.into_owned()),
                line_defined: linenumber_to_usize(ar.linedefined),
                #[cfg(not(feature = "luau"))]
                last_line_defined: linenumber_to_usize(ar.lastlinedefined),
                #[cfg(feature = "luau")]
                last_line_defined: None,
            }
        }
    }

    /// Dumps the function as a binary chunk.
    ///
    /// If `strip` is true, the binary representation may not include all debug information
    /// about the function, to save space.
    ///
    /// For Luau a [`Compiler`] can be used to compile Lua chunks to bytecode.
    ///
    /// [`Compiler`]: crate::chunk::Compiler
    #[cfg(not(feature = "luau"))]
    #[cfg_attr(docsrs, doc(cfg(not(feature = "luau"))))]
    pub fn dump(&self, strip: bool) -> Vec<u8> {
        unsafe extern "C-unwind" fn writer(
            _state: *mut ffi::lua_State,
            buf: *const c_void,
            buf_len: usize,
            data: *mut c_void,
        ) -> c_int {
            let data = &mut *(data as *mut Vec<u8>);
            let buf = slice::from_raw_parts(buf as *const u8, buf_len);
            data.extend_from_slice(buf);
            0
        }

        let lua = self.0.lua.lock();
        let state = lua.state();
        let mut data: Vec<u8> = Vec::new();
        unsafe {
            let _sg = StackGuard::new(state);
            assert_stack(state, 1);

            lua.push_ref_at(&self.0, state);
            let data_ptr = &mut data as *mut Vec<u8> as *mut c_void;
            ffi::lua_dump(state, writer, data_ptr, strip as i32);
            ffi::lua_pop(state, 1);
        }

        data
    }

    /// Retrieves recorded coverage information about this Lua function including inner calls.
    ///
    /// This function takes a callback as an argument and calls it providing [`CoverageInfo`]
    /// snapshot per each executed inner function.
    ///
    /// Recording of coverage information is controlled by [`Compiler::set_coverage_level`] option.
    ///
    /// [`Compiler::set_coverage_level`]: crate::chunk::Compiler::set_coverage_level
    #[cfg(any(feature = "luau", doc))]
    #[cfg_attr(docsrs, doc(cfg(feature = "luau")))]
    pub fn coverage<F>(&self, mut func: F)
    where
        F: FnMut(CoverageInfo),
    {
        use std::ffi::CStr;
        use std::os::raw::c_char;

        unsafe extern "C-unwind" fn callback<F: FnMut(CoverageInfo)>(
            data: *mut c_void,
            function: *const c_char,
            line_defined: c_int,
            depth: c_int,
            hits: *const c_int,
            size: usize,
        ) {
            let function = if !function.is_null() {
                Some(CStr::from_ptr(function).to_string_lossy().to_string())
            } else {
                None
            };
            let rust_callback = &mut *(data as *mut F);
            rust_callback(CoverageInfo {
                function,
                line_defined,
                depth,
                hits: slice::from_raw_parts(hits, size).to_vec(),
            });
        }

        let lua = self.0.lua.lock();
        let state = lua.state();
        unsafe {
            let _sg = StackGuard::new(state);
            assert_stack(state, 1);

            lua.push_ref_at(&self.0, state);
            let func_ptr = &mut func as *mut F as *mut c_void;
            ffi::lua_getcoverage(state, -1, func_ptr, callback::<F>);
        }
    }

    /// Converts this function to a generic C pointer.
    ///
    /// There is no way to convert the pointer back to its original value.
    ///
    /// Typically this function is used only for hashing and debug information.
    #[inline]
    pub fn to_pointer(&self) -> *const c_void {
        self.0.to_pointer()
    }

    /// Creates a deep clone of the Lua function.
    ///
    /// Copies the function prototype and all its upvalues to the
    /// newly created function.
    /// This function returns shallow clone (same handle) for Rust/C functions.
    #[cfg(any(feature = "luau", doc))]
    #[cfg_attr(docsrs, doc(cfg(feature = "luau")))]
    pub fn deep_clone(&self) -> Result<Self> {
        let lua = self.0.lua.lock();
<<<<<<< HEAD
        let state = lua.state();
=======
        let ref_thread = lua.ref_thread(self.0.aux_thread);
>>>>>>> 26c0feda
        unsafe {
            let _sg = StackGuard::new(state);
            check_stack(state, 2)?;

            lua.push_ref(&self.0);
            if ffi::lua_iscfunction(state, -1) != 0 {
                return Ok(self.clone());
            }

<<<<<<< HEAD
            if lua.unlikely_memory_error() {
                ffi::lua_clonefunction(state, -1);
            } else {
                protect_lua!(state, 1, 1, fn(state) ffi::lua_clonefunction(state, -1))?;
            }
            Ok(Function(lua.pop_ref()))
=======
            ffi::lua_clonefunction(ref_thread, self.0.index);

            // Get the real next spot
            let (aux_thread, index, replace) = get_next_spot(lua.extra());
            ffi::lua_xpush(lua.ref_thread(self.0.aux_thread), lua.ref_thread(aux_thread), -1);
            if replace {
                ffi::lua_replace(lua.ref_thread(aux_thread), index);
            }

            Function(lua.new_value_ref(aux_thread, index))
>>>>>>> 26c0feda
        }
    }
}

struct WrappedFunction(pub(crate) Callback);

impl Function {
    /// Wraps a Rust function or closure, returning an opaque type that implements [`IntoLua`]
    /// trait.
    #[inline]
    pub fn wrap<F, A, R>(func: F) -> impl IntoLua
    where
        F: LuaNativeFn<A, Output = Result<R>> + MaybeSend + 'static,
        A: FromLuaMulti,
        R: IntoLuaMulti,
    {
        WrappedFunction(Box::new(move |lua, nargs| unsafe {
            let state = lua.state();
            let args = A::from_specified_stack_args(nargs, 1, None, lua, state)?;
            func.call(args)?.push_into_specified_stack_multi(lua, state)
        }))
    }

    /// Wraps a Rust mutable closure, returning an opaque type that implements [`IntoLua`] trait.
    pub fn wrap_mut<F, A, R>(func: F) -> impl IntoLua
    where
        F: LuaNativeFnMut<A, Output = Result<R>> + MaybeSend + 'static,
        A: FromLuaMulti,
        R: IntoLuaMulti,
    {
        let func = RefCell::new(func);
        WrappedFunction(Box::new(move |lua, nargs| unsafe {
            let mut func = func.try_borrow_mut().map_err(|_| Error::RecursiveMutCallback)?;
            let state = lua.state();
            let args = A::from_specified_stack_args(nargs, 1, None, lua, state)?;
            func.call(args)?.push_into_specified_stack_multi(lua, state)
        }))
    }

    /// Wraps a Rust function or closure, returning an opaque type that implements [`IntoLua`]
    /// trait.
    ///
    /// This function is similar to [`Function::wrap`] but any returned `Result` will be converted
    /// to a `ok, err` tuple without throwing an exception.
    #[inline]
    pub fn wrap_raw<F, A>(func: F) -> impl IntoLua
    where
        F: LuaNativeFn<A> + MaybeSend + 'static,
        A: FromLuaMulti,
    {
        WrappedFunction(Box::new(move |lua, nargs| unsafe {
            let state = lua.state();
            let args = A::from_specified_stack_args(nargs, 1, None, lua, state)?;
            func.call(args).push_into_specified_stack_multi(lua, state)
        }))
    }

    /// Wraps a Rust mutable closure, returning an opaque type that implements [`IntoLua`] trait.
    ///
    /// This function is similar to [`Function::wrap_mut`] but any returned `Result` will be
    /// converted to a `ok, err` tuple without throwing an exception.
    #[inline]
    pub fn wrap_raw_mut<F, A>(func: F) -> impl IntoLua
    where
        F: LuaNativeFnMut<A> + MaybeSend + 'static,
        A: FromLuaMulti,
    {
        let func = RefCell::new(func);
        WrappedFunction(Box::new(move |lua, nargs| unsafe {
            let mut func = func.try_borrow_mut().map_err(|_| Error::RecursiveMutCallback)?;
            let state = lua.state();
            let args = A::from_specified_stack_args(nargs, 1, None, lua, state)?;
            func.call(args).push_into_specified_stack_multi(lua, state)
        }))
    }
}

impl IntoLua for WrappedFunction {
    #[inline]
    fn into_lua(self, lua: &Lua) -> Result<Value> {
        lua.lock().create_callback(self.0).map(Value::Function)
    }
}

impl LuaType for Function {
    const TYPE_ID: c_int = ffi::LUA_TFUNCTION;
}

#[cfg(test)]
mod assertions {
    use super::*;

    #[cfg(not(feature = "send"))]
    static_assertions::assert_not_impl_any!(Function: Send);
    #[cfg(feature = "send")]
    static_assertions::assert_impl_all!(Function: Send, Sync);
}<|MERGE_RESOLUTION|>--- conflicted
+++ resolved
@@ -443,39 +443,51 @@
     #[cfg_attr(docsrs, doc(cfg(feature = "luau")))]
     pub fn deep_clone(&self) -> Result<Self> {
         let lua = self.0.lua.lock();
-<<<<<<< HEAD
-        let state = lua.state();
-=======
+        let state = lua.state();
         let ref_thread = lua.ref_thread(self.0.aux_thread);
->>>>>>> 26c0feda
         unsafe {
             let _sg = StackGuard::new(state);
             check_stack(state, 2)?;
 
-            lua.push_ref(&self.0);
-            if ffi::lua_iscfunction(state, -1) != 0 {
+            if ffi::lua_iscfunction(ref_thread, self.0.index) != 0 {
                 return Ok(self.clone());
             }
 
-<<<<<<< HEAD
-            if lua.unlikely_memory_error() {
-                ffi::lua_clonefunction(state, -1);
+            if check_stack(ref_thread, 1).is_ok() {
+                if lua.unlikely_memory_error() {
+                    ffi::lua_clonefunction(ref_thread, self.0.index);
+                } else {
+                    let idx = self.0.index;
+                    protect_lua!(ref_thread, 1, 1, move |ref_thread| ffi::lua_clonefunction(ref_thread, idx))?;
+                }
+
+                // Get the real next spot
+                let (aux_thread, index, replace) = get_next_spot(lua.extra());
+                ffi::lua_xmove(ref_thread, lua.ref_thread(aux_thread), -1);
+                if replace {
+                    ffi::lua_replace(lua.ref_thread(aux_thread), index);
+                }
+
+                Ok(Function(lua.new_value_ref(aux_thread, index)))
             } else {
-                protect_lua!(state, 1, 1, fn(state) ffi::lua_clonefunction(state, -1))?;
-            }
-            Ok(Function(lua.pop_ref()))
-=======
-            ffi::lua_clonefunction(ref_thread, self.0.index);
-
-            // Get the real next spot
-            let (aux_thread, index, replace) = get_next_spot(lua.extra());
-            ffi::lua_xpush(lua.ref_thread(self.0.aux_thread), lua.ref_thread(aux_thread), -1);
-            if replace {
-                ffi::lua_replace(lua.ref_thread(aux_thread), index);
-            }
-
-            Function(lua.new_value_ref(aux_thread, index))
->>>>>>> 26c0feda
+                let ref_thread_internal = lua.ref_thread_internal();
+                check_stack(ref_thread_internal, 2)?;
+                lua.push_ref_at(&self.0, ref_thread_internal);
+                if lua.unlikely_memory_error() {
+                    ffi::lua_clonefunction(ref_thread_internal, -1);
+                } else {
+                    protect_lua!(ref_thread_internal, 1, 1, move |ref_thread_internal| ffi::lua_clonefunction(ref_thread_internal, -1))?;
+                }
+
+                // Get the real next spot
+                let (aux_thread, index, replace) = get_next_spot(lua.extra());
+                ffi::lua_xmove(ref_thread_internal, lua.ref_thread(aux_thread), -1);
+                if replace {
+                    ffi::lua_replace(lua.ref_thread(aux_thread), index);
+                }
+
+                Ok(Function(lua.new_value_ref(aux_thread, index)))
+            }
         }
     }
 }
