--- conflicted
+++ resolved
@@ -473,148 +473,6 @@
     const TYPE_ID: c_int = ffi::LUA_TTHREAD;
 }
 
-<<<<<<< HEAD
-#[cfg(feature = "async")]
-impl<R> AsyncThread<R> {
-    #[inline(always)]
-    pub(crate) fn set_recyclable(&mut self, recyclable: bool) {
-        self.recycle = recyclable;
-    }
-}
-
-#[cfg(feature = "async")]
-impl<R> Drop for AsyncThread<R> {
-    fn drop(&mut self) {
-        if self.recycle {
-            if let Some(lua) = self.thread.0.lua.try_lock() {
-                unsafe {
-                    let mut status = self.thread.status_inner(&lua);
-                    if matches!(status, ThreadStatusInner::Yielded(0)) {
-                        // The thread is dropped while yielded, resume it with the "terminate" signal
-                        ffi::lua_pushlightuserdata(self.thread.1, crate::Lua::poll_terminate().0);
-                        if let Ok((new_status, _)) = self.thread.resume_inner(&lua, 1) {
-                            // `new_status` should always be `ThreadStatusInner::Yielded(0)`
-                            status = new_status;
-                        }
-                    }
-
-                    // For Lua 5.4 this also closes all pending to-be-closed variables
-                    if self.thread.reset_inner(status).is_ok() {
-                        lua.recycle_thread(&mut self.thread);
-                    }
-                }
-            }
-        }
-    }
-}
-
-#[cfg(feature = "async")]
-impl<R: FromLuaMulti> Stream for AsyncThread<R> {
-    type Item = Result<R>;
-
-    fn poll_next(self: Pin<&mut Self>, cx: &mut Context<'_>) -> Poll<Option<Self::Item>> {
-        let lua = self.thread.0.lua.lock();
-        let nargs = match self.thread.status_inner(&lua) {
-            ThreadStatusInner::New(nargs) | ThreadStatusInner::Yielded(nargs) => nargs,
-            _ => return Poll::Ready(None),
-        };
-
-        let state = lua.state();
-        let thread_state = self.thread.state();
-        unsafe {
-            let _sg = StackGuard::new(state);
-            let _thread_sg = StackGuard::with_top(thread_state, 0);
-            let _wg = WakerGuard::new(&lua, cx.waker());
-
-            let (status, nresults) = (self.thread).resume_inner(&lua, nargs)?;
-
-            if status.is_yielded() {
-                if nresults == 1 && is_poll_pending(thread_state) {
-                    return Poll::Pending;
-                }
-                // Continue polling
-                cx.waker().wake_by_ref();
-            }
-
-            check_stack(state, nresults + 1)?;
-            ffi::lua_xmove(thread_state, state, nresults);
-
-            Poll::Ready(Some(R::from_stack_multi(nresults, &lua)))
-        }
-    }
-}
-
-#[cfg(feature = "async")]
-impl<R: FromLuaMulti> Future for AsyncThread<R> {
-    type Output = Result<R>;
-
-    fn poll(self: Pin<&mut Self>, cx: &mut Context<'_>) -> Poll<Self::Output> {
-        let lua = self.thread.0.lua.lock();
-        let nargs = match self.thread.status_inner(&lua) {
-            ThreadStatusInner::New(nargs) | ThreadStatusInner::Yielded(nargs) => nargs,
-            _ => return Poll::Ready(Err(Error::CoroutineUnresumable)),
-        };
-
-        let state = lua.state();
-        let thread_state = self.thread.state();
-        unsafe {
-            let _sg = StackGuard::new(state);
-            let _thread_sg = StackGuard::with_top(thread_state, 0);
-            let _wg = WakerGuard::new(&lua, cx.waker());
-
-            let (status, nresults) = self.thread.resume_inner(&lua, nargs)?;
-
-            if status.is_yielded() {
-                if !(nresults == 1 && is_poll_pending(thread_state)) {
-                    // Ignore value returned via yield()
-                    cx.waker().wake_by_ref();
-                }
-                return Poll::Pending;
-            }
-
-            check_stack(state, nresults + 1)?;
-            ffi::lua_xmove(thread_state, state, nresults);
-
-            Poll::Ready(R::from_stack_multi(nresults, &lua))
-        }
-    }
-}
-
-#[cfg(feature = "async")]
-#[inline(always)]
-unsafe fn is_poll_pending(state: *mut ffi::lua_State) -> bool {
-    ffi::lua_tolightuserdata(state, -1) == crate::Lua::poll_pending().0
-}
-
-#[cfg(feature = "async")]
-struct WakerGuard<'lua, 'a> {
-    lua: &'lua RawLua,
-    prev: NonNull<Waker>,
-    _phantom: PhantomData<&'a ()>,
-}
-
-#[cfg(feature = "async")]
-impl<'lua, 'a> WakerGuard<'lua, 'a> {
-    #[inline]
-    pub fn new(lua: &'lua RawLua, waker: &'a Waker) -> Result<WakerGuard<'lua, 'a>> {
-        let prev = unsafe { lua.set_waker(NonNull::from(waker)) };
-        Ok(WakerGuard {
-            lua,
-            prev,
-            _phantom: PhantomData,
-        })
-    }
-}
-
-#[cfg(feature = "async")]
-impl Drop for WakerGuard<'_, '_> {
-    fn drop(&mut self) {
-        unsafe { self.lua.set_waker(self.prev) };
-    }
-}
-
-=======
->>>>>>> 26c0feda
 #[cfg(test)]
 mod assertions {
     use super::*;
